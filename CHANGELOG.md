# Changelog

All notable changes to this project will be documented in this file.

The format is based on [Keep a Changelog](http://keepachangelog.com/en/1.0.0/).


## [1.6.0] - 2022-MM-DD

### Added


- Added a flag `SLURMEnvironment(auto_requeue=True|False)` to control whether Lightning handles the requeuing ([#10601](https://github.com/PyTorchLightning/pytorch-lightning/issues/10601))


- Fault Tolerant Manual
    * Add `_SupportsStateDict` protocol to detect if classes are stateful ([#10646](https://github.com/PyTorchLightning/pytorch-lightning/issues/10646))
    * Add `_FaultTolerantMode` enum used to track different supported fault tolerant modes ([#10645](https://github.com/PyTorchLightning/pytorch-lightning/issues/10645))
    * Add a `_rotate_worker_indices` utility to reload the state according the latest worker ([#10647](https://github.com/PyTorchLightning/pytorch-lightning/issues/10647))
    * Add stateful workers ([#10674](https://github.com/PyTorchLightning/pytorch-lightning/issues/10674))
    * Add an utility to collect the states across processes ([#10639](https://github.com/PyTorchLightning/pytorch-lightning/issues/10639))
    * Add logic to reload the states across data loading components ([#10699](https://github.com/PyTorchLightning/pytorch-lightning/issues/10699))
    * Cleanup some fault tolerant utilities ([#10703](https://github.com/PyTorchLightning/pytorch-lightning/issues/10703))
    * Enable Fault Tolerant Manual Training ([#10707](https://github.com/PyTorchLightning/pytorch-lightning/issues/10707))
    * Broadcast the `_terminate_gracefully` to all processes and add support for DDP ([#10638](https://github.com/PyTorchLightning/pytorch-lightning/issues/10638))


- Added support for re-instantiation of custom (subclasses of) `DataLoaders` returned in the `*_dataloader()` methods, i.e., automatic replacement of samplers now works with custom types of `DataLoader` ([#10680](https://github.com/PyTorchLightning/pytorch-lightning/issues/10639))


- Added a function to validate if fault tolerant training is supported. ([#10465](https://github.com/PyTorchLightning/pytorch-lightning/issues/10465))


- Show a better error message when a custom `DataLoader` implementation is not well implemented and we need to reconstruct it ([#10719](https://github.com/PyTorchLightning/pytorch-lightning/issues/10719))


- Save the `Loop`'s state by default in the checkpoint ([#10784](https://github.com/PyTorchLightning/pytorch-lightning/issues/10784))


- Added `Loop.replace` to easily switch one loop for another ([#10324](https://github.com/PyTorchLightning/pytorch-lightning/issues/10324))


- Added support for `--lr_scheduler=ReduceLROnPlateau` to the `LightningCLI` ([#10860](https://github.com/PyTorchLightning/pytorch-lightning/issues/10860))


- Added `LightningCLI.configure_optimizers` to override the `configure_optimizers` return value ([#10860](https://github.com/PyTorchLightning/pytorch-lightning/issues/10860))


- Added a warning that shows when `max_epochs` in the `Trainer` is not set ([#10700](https://github.com/PyTorchLightning/pytorch-lightning/issues/10700))


- Added `console_kwargs` for `RichProgressBar` to initialize inner Console ([#10875](https://github.com/PyTorchLightning/pytorch-lightning/pull/10875))


### Changed

- Raised exception in `init_dist_connection()` when torch distibuted is not available ([#10418](https://github.com/PyTorchLightning/pytorch-lightning/issues/10418))


- The `monitor` argument in the `EarlyStopping` callback is no longer optional ([#10328](https://github.com/PyTorchLightning/pytorch-lightning/pull/10328))


- Do not fail if batch size could not be inferred for logging when using DeepSpeed ([#10438](https://github.com/PyTorchLightning/pytorch-lightning/issues/10438))


- Raised `MisconfigurationException` when `enable_progress_bar=False` and a progress bar instance has been passed in the callback list ([#10520](https://github.com/PyTorchLightning/pytorch-lightning/issues/10520))


- Moved `trainer.connectors.env_vars_connector._defaults_from_env_vars` to `utilities.argsparse._defaults_from_env_vars` ([#10501](https://github.com/PyTorchLightning/pytorch-lightning/pull/10501))


- Changes in `LightningCLI` required for the new major release of jsonargparse v4.0.0 ([#10426](https://github.com/PyTorchLightning/pytorch-lightning/pull/10426))


- Renamed `refresh_rate_per_second` parameter to `refresh_rate` for `RichProgressBar` signature ([#10497](https://github.com/PyTorchLightning/pytorch-lightning/pull/10497))


- Moved ownership of the `PrecisionPlugin` into `TrainingTypePlugin` and updated all references ([#10570](https://github.com/PyTorchLightning/pytorch-lightning/pull/10570))


- Fault Tolerant relies on `signal.SIGTERM` to gracefully exit instead of `signal.SIGUSR1` ([#10605](https://github.com/PyTorchLightning/pytorch-lightning/pull/10605))


- Raised an error if the `batch_size` cannot be inferred from the current batch if it contained a string or was a custom batch object ([#10541](https://github.com/PyTorchLightning/pytorch-lightning/pull/10541))


- The validation loop is now disabled when `overfit_batches > 0` is set in the Trainer ([#9709](https://github.com/PyTorchLightning/pytorch-lightning/pull/9709))


- Moved optimizer related logics from `Accelerator` to `TrainingTypePlugin` ([#10596](https://github.com/PyTorchLightning/pytorch-lightning/pull/10596))


- Moved `batch_to_device` method from `Accelerator` to `TrainingTypePlugin` ([#10649](https://github.com/PyTorchLightning/pytorch-lightning/pull/10649))


- The `DDPSpawnPlugin` no longer overrides the `post_dispatch` plugin hook ([#10034](https://github.com/PyTorchLightning/pytorch-lightning/pull/10034))


- The `LightningModule.{add_to_queue,get_from_queue}` hooks no longer get a `torch.multiprocessing.SimpleQueue` and instead receive a list based queue ([#10034](https://github.com/PyTorchLightning/pytorch-lightning/pull/10034))


- Changed `training_step`, `validation_step`, `test_step` and `predict_step` method signatures in `Accelerator` and updated input from caller side ([#10908](https://github.com/PyTorchLightning/pytorch-lightning/pull/10908))


- Changed the name of the temporary checkpoint that the `DDPSpawnPlugin` and related plugins save ([#10934](https://github.com/PyTorchLightning/pytorch-lightning/pull/10934))


- Redesigned process creation for spawn-based plugins (`DDPSpawnPlugin`, `TPUSpawnPlugin`, etc.) ([#10896](https://github.com/PyTorchLightning/pytorch-lightning/pull/10896))
    * All spawn-based plugins now spawn processes immediately upon calling `Trainer.{fit,validate,test,predict}`
    * The hooks/callbacks `prepare_data`, `setup`, `configure_sharded_model` and `teardown` now run under initialized process group for spawn-based plugins just like their non-spawn counterparts
    * Some configuration errors that were previously raised as `MisconfigurationException`s will now be raised as `ProcessRaisedException` (torch>=1.8) or as `Exception` (torch<1.8)


<<<<<<< HEAD
- Changed profiler to index and display the names of the hooks with a new pattern [<base class>]<class>.<hook name> ([#11026](https://github.com/PyTorchLightning/pytorch-lightning/pull/11026))
=======
- Changed `batch_to_device` entry in profiling from stage-specific to generic, to match profiling of other hooks ([#11031](https://github.com/PyTorchLightning/pytorch-lightning/pull/11031))


- Changed the info message for finalizing ddp-spawn worker processes to a debug-level message ([#10864](https://github.com/PyTorchLightning/pytorch-lightning/pull/10864))


- Removed duplicated file extension when uploading model checkpoints with `NeptuneLogger` ([#11015](https://github.com/PyTorchLightning/pytorch-lightning/pull/11015))


- Removed `__getstate__` and `__setstate__` of `RichProgressBar` ([#11100](https://github.com/PyTorchLightning/pytorch-lightning/pull/11100))


- The `DDPPlugin` and `DDPSpawnPlugin` and their subclasses now remove the `SyncBatchNorm` wrappers in `teardown()` to enable proper support at inference after fitting ([#11078](https://github.com/PyTorchLightning/pytorch-lightning/pull/11078))


- Moved ownership of the `Accelerator` instance to the `TrainingTypePlugin`; all training-type plugins now take an optional parameter `accelerator` ([#11022](https://github.com/PyTorchLightning/pytorch-lightning/pull/11022))


- Marked the `ResultCollection`, `ResultMetric`, and `ResultMetricCollection` classes as protected ([#11130](https://github.com/PyTorchLightning/pytorch-lightning/pull/11130))


- DeepSpeed does not require lightning module zero 3 partitioning ([#10655](https://github.com/PyTorchLightning/pytorch-lightning/pull/10655))

>>>>>>> 62f1e82e

### Deprecated

- Deprecated `ClusterEnvironment.master_{address,port}` in favor of `ClusterEnvironment.main_{address,port}` ([#10103](https://github.com/PyTorchLightning/pytorch-lightning/issues/10103))


- Deprecated `DistributedType` in favor of `_StrategyType` ([#10505](https://github.com/PyTorchLightning/pytorch-lightning/pull/10505))


- Deprecated the `precision_plugin` constructor argument from `Accelerator` ([#10570](https://github.com/PyTorchLightning/pytorch-lightning/pull/10570))


- Deprecated `DeviceType` in favor of `_AcceleratorType` ([#10503](https://github.com/PyTorchLightning/pytorch-lightning/pull/10503))


- Deprecated the property `Trainer.slurm_job_id` in favor of the new `SLURMEnvironment.job_id()` method ([#10622](https://github.com/PyTorchLightning/pytorch-lightning/pull/10622))


- Deprecated the access to the attribute `IndexBatchSamplerWrapper.batch_indices` in favor of `IndexBatchSamplerWrapper.seen_batch_indices` ([#10870](https://github.com/PyTorchLightning/pytorch-lightning/pull/10870))


- Deprecated `on_init_start` and `on_init_end` callback hooks ([#10940](https://github.com/PyTorchLightning/pytorch-lightning/pull/10940))


- Deprecated `Trainer.call_hook` in favor of `Trainer._call_callback_hooks`, `Trainer._call_lightning_module_hook`, `Trainer._call_ttp_hook`, and `Trainer._call_accelerator_hook` ([#10979](https://github.com/PyTorchLightning/pytorch-lightning/pull/10979))


- Deprecated `TrainingTypePlugin.post_dispatch` in favor of `TrainingTypePlugin.teardown` ([#10939](https://github.com/PyTorchLightning/pytorch-lightning/pull/10939))


- Deprecated `ModelIO.on_hpc_{save/load}` in favor of `CheckpointHooks.on_{save/load}_checkpoint` ([#10911](https://github.com/PyTorchLightning/pytorch-lightning/pull/10911))


- Deprecated `Trainer.run_stage` in favor of `Trainer.{fit,validate,test,predict}` ([#11000](https://github.com/PyTorchLightning/pytorch-lightning/pull/11000))


- Deprecated `Trainer.verbose_evaluate` in favor of `EvaluationLoop(verbose=...)` ([#10931](https://github.com/PyTorchLightning/pytorch-lightning/pull/10931))


- Deprecated `Trainer.should_rank_save_checkpoint` Trainer property ([#11068](https://github.com/PyTorchLightning/pytorch-lightning/pull/11068))

### Removed

- Removed deprecated parameter `method` in `pytorch_lightning.utilities.model_helpers.is_overridden` ([#10507](https://github.com/PyTorchLightning/pytorch-lightning/pull/10507))


- Remove deprecated method `ClusterEnvironment.creates_children` ([#10339](https://github.com/PyTorchLightning/pytorch-lightning/issues/10339))


- Removed deprecated `TrainerModelHooksMixin.is_function_implemented` and `TrainerModelHooksMixin.has_arg` ([#10322](https://github.com/PyTorchLightning/pytorch-lightning/pull/10322))


- Removed deprecated `pytorch_lightning.utilities.device_dtype_mixin.DeviceDtypeModuleMixin` in favor of `pytorch_lightning.core.mixins.device_dtype_mixin.DeviceDtypeModuleMixin` ([#10442](https://github.com/PyTorchLightning/pytorch-lightning/pull/10442))


- Removed deprecated `LightningModule.loaded_optimizer_states_dict` property ([#10346](https://github.com/PyTorchLightning/pytorch-lightning/pull/10346))


- Removed deprecated `Trainer.fit(train_dataloader=)`, `Trainer.validate(val_dataloaders=)`, and `Trainer.test(test_dataloader=)` ([#10325](https://github.com/PyTorchLightning/pytorch-lightning/pull/10325))


- Removed deprecated `has_prepared_data`, `has_setup_fit`, `has_setup_validate`, `has_setup_test`, `has_setup_predict`, `has_teardown_fit`, `has_teardown_validate`, `has_teardown_test` and `has_teardown_predict` datamodule lifecycle properties  ([#10350](https://github.com/PyTorchLightning/pytorch-lightning/pull/10350))


- Removed deprecated `every_n_val_epochs` parameter of ModelCheckpoint ([#10366](https://github.com/PyTorchLightning/pytorch-lightning/pull/10366))


- Removed deprecated `import pytorch_lightning.profiler.profilers` in favor of `import pytorch_lightning.profiler` ([#10443](https://github.com/PyTorchLightning/pytorch-lightning/pull/10443))


- Removed deprecated property `configure_slurm_dpp` from accelerator connector ([#10370](https://github.com/PyTorchLightning/pytorch-lightning/pull/10370))


- Removed deprecated arguments `num_nodes` and `sync_batchnorm` from `DDPPlugin`, `DDPSpawnPlugin`, `DeepSpeedPlugin` ([#10357](https://github.com/PyTorchLightning/pytorch-lightning/pull/10357))


- Removed deprecated property `is_slurm_managing_tasks` from AcceleratorConnector ([#10353](https://github.com/PyTorchLightning/pytorch-lightning/pull/10353))


- Removed deprecated `LightningModule.log(tbptt_reduce_fx, tbptt_reduce_token, sync_dist_op)` ([#10423](https://github.com/PyTorchLightning/pytorch-lightning/pull/10423))


- Removed deprecated `Plugin.task_idx` ([#10441](https://github.com/PyTorchLightning/pytorch-lightning/pull/10441))


- Removed deprecated method `master_params` from PrecisionPlugin ([#10372](https://github.com/PyTorchLightning/pytorch-lightning/pull/10372))


- Removed the automatic detachment of "extras" returned from `training_step`. For example, `return {'loss': ..., 'foo': foo.detach()}` will now be necessary if `foo` has gradients which you do not want to store ([#10424](https://github.com/PyTorchLightning/pytorch-lightning/pull/10424))


- Removed deprecated passthrough methods and properties from `Accelerator` base class:
  * ([#10403](https://github.com/PyTorchLightning/pytorch-lightning/pull/10403))
  * ([#10448](https://github.com/PyTorchLightning/pytorch-lightning/pull/10448))

- Removed deprecated signature for `transfer_batch_to_device` hook. The new argument `dataloader_idx` is now required ([#10480](https://github.com/PyTorchLightning/pytorch-lightning/pull/10480))


- Removed deprecated `utilities.distributed.rank_zero_{warn/deprecation}` ([#10451](https://github.com/PyTorchLightning/pytorch-lightning/pull/10451))


- Removed deprecated `mode` argument from `ModelSummary` class ([#10449](https://github.com/PyTorchLightning/pytorch-lightning/pull/10449))


- Removed deprecated `Trainer.train_loop` property in favor of `Trainer.fit_loop` ([#10482](https://github.com/PyTorchLightning/pytorch-lightning/pull/10482))


- Removed deprecated `Trainer.train_loop` property in favor of `Trainer.fit_loop` ([#10482](https://github.com/PyTorchLightning/pytorch-lightning/pull/10482))


- Removed deprecated `disable_validation` property from Trainer ([#10450](https://github.com/PyTorchLightning/pytorch-lightning/pull/10450))


- Removed deprecated `CheckpointConnector.hpc_load` property in favor of `CheckpointConnector.restore` ([#10525](https://github.com/PyTorchLightning/pytorch-lightning/pull/10525))


- Removed deprecated `reload_dataloaders_every_epoch` from `Trainer` in favour of `reload_dataloaders_every_n_epochs` ([#10481](https://github.com/PyTorchLightning/pytorch-lightning/pull/10481))


- Removed the `precision_plugin` attribute from `Accelerator` in favor of its equivalent attribute `precision_plugin` in the `TrainingTypePlugin` ([#10570](https://github.com/PyTorchLightning/pytorch-lightning/pull/10570))


- Removed `DeepSpeedPlugin.{precision,amp_type,amp_level}` properties ([#10657](https://github.com/PyTorchLightning/pytorch-lightning/pull/10657))


- Removed argument `return_result` from the `DDPSpawnPlugin.spawn()` method ([#10867](https://github.com/PyTorchLightning/pytorch-lightning/pull/10867))


- Removed the property `TrainingTypePlugin.results` and corresponding properties in subclasses ([#10034](https://github.com/PyTorchLightning/pytorch-lightning/pull/10034))


- Removed the `mp_queue` attribute from `DDPSpawnPlugin` and `TPUSpawnPlugin` ([#10034](https://github.com/PyTorchLightning/pytorch-lightning/pull/10034))


- Removed unnessesary `_move_optimizer_state` method overrides from `TPUSpawnPlugin` and `SingleTPUPlugin` ([#10849](https://github.com/PyTorchLightning/pytorch-lightning/pull/10849))


- Removed `model_sharded_context` method from `Accelerator` ([#10886](https://github.com/PyTorchLightning/pytorch-lightning/pull/10886))


- Removed method `pre_dispatch` from the `PrecisionPlugin` ([#10887](https://github.com/PyTorchLightning/pytorch-lightning/pull/10887))


- Removed method `setup_optimizers_in_pre_dispatch` from the `strategies` and achieve the same logic in `setup` and `pre_dispatch` methods ([#10906](https://github.com/PyTorchLightning/pytorch-lightning/pull/10906))


- Removed methods `pre_dispatch`, `dispatch` and `post_dispatch` from the `Accelerator` ([#10885](https://github.com/PyTorchLightning/pytorch-lightning/pull/10885))


- Removed method `training_step`, `test_step`, `validation_step` and `predict_step` from the `Accelerator` ([#10890](https://github.com/PyTorchLightning/pytorch-lightning/pull/10890))


- Removed `TrainingTypePlugin.start_{training,evaluating,predicting}` hooks and the same in all subclasses ([#10989](https://github.com/PyTorchLightning/pytorch-lightning/pull/10989), [#10896](https://github.com/PyTorchLightning/pytorch-lightning/pull/10896))


- Removed `Accelerator.on_train_start` ([#10999](https://github.com/PyTorchLightning/pytorch-lightning/pull/10999))

### Fixed

- Fixed security vulnerabilities CVE-2020-1747 and CVE-2020-14343 caused by the `PyYAML` dependency ([#11099](https://github.com/PyTorchLightning/pytorch-lightning/pull/11099))


- Fixed a bug to disable logging hyperparameters in logger if there are no hparams ([#11105](https://github.com/PyTorchLightning/pytorch-lightning/issues/11105))


- Avoid the deprecated `onnx.export(example_outputs=...)` in torch 1.10 ([#11116](https://github.com/PyTorchLightning/pytorch-lightning/pull/11116))


- Fixed an issue when torch-scripting a `LightningModule` after training with `Trainer(sync_batchnorm=True)` ([#11078](https://github.com/PyTorchLightning/pytorch-lightning/pull/11078))


- Fixed an `AttributeError` occuring when using a `CombinedLoader` (multiple dataloaders) for prediction ([#11111](https://github.com/PyTorchLightning/pytorch-lightning/pull/11111))


- Fixed bug where `Trainer(track_grad_norm=..., logger=False)' would fail ([#11114](https://github.com/PyTorchLightning/pytorch-lightning/pull/11114))


- Fixed double evaluation bug with fault-tolerance enabled where the second call was completely skipped ([#11119](https://github.com/PyTorchLightning/pytorch-lightning/pull/11119))

## [1.5.6] - 2021-12-15

### Fixed

- Fixed a bug where the DeepSpeedPlugin arguments `cpu_checkpointing` and `contiguous_memory_optimization` were not being forwarded to deepspeed correctly ([#10874](https://github.com/PyTorchLightning/pytorch-lightning/issues/10874))
- Fixed an issue with `NeptuneLogger` causing checkpoints to be uploaded with a duplicated file extension ([#11015](https://github.com/PyTorchLightning/pytorch-lightning/issues/11015))
- Fixed support for logging within callbacks returned from `LightningModule` ([#10991](https://github.com/PyTorchLightning/pytorch-lightning/pull/10991))
- Fixed running sanity check with `RichProgressBar` ([#10913](https://github.com/PyTorchLightning/pytorch-lightning/pull/10913))
- Fixed support for `CombinedLoader` while checking for warning raised with eval dataloaders ([#10994](https://github.com/PyTorchLightning/pytorch-lightning/pull/10994))
- The TQDM progress bar now correctly shows the `on_epoch` logged values on train epoch end ([#11069](https://github.com/PyTorchLightning/pytorch-lightning/pull/11069))
- Fixed bug where the TQDM updated the training progress bar during `trainer.validate` ([#11069](https://github.com/PyTorchLightning/pytorch-lightning/pull/11069))


## [1.5.5] - 2021-12-07

### Fixed

- Disabled batch_size extraction for torchmetric instances because they accumulate the metrics internally ([#10815](https://github.com/PyTorchLightning/pytorch-lightning/pull/10815))
- Fixed an issue with `SignalConnector` not restoring the default signal handlers on teardown when running on SLURM or with fault-tolerant training enabled ([#10611](https://github.com/PyTorchLightning/pytorch-lightning/pull/10611))
- Fixed `SignalConnector._has_already_handler` check for callable type ([#10483](https://github.com/PyTorchLightning/pytorch-lightning/pull/10483))
- Fixed an issue to return the results for each dataloader separately instead of duplicating them for each ([#10810](https://github.com/PyTorchLightning/pytorch-lightning/pull/10810))
- Improved exception message if `rich` version is less than `10.2.2` ([#10839](https://github.com/PyTorchLightning/pytorch-lightning/pull/10839))
- Fixed uploading best model checkpoint in NeptuneLogger ([#10369](https://github.com/PyTorchLightning/pytorch-lightning/pull/10369))
- Fixed early schedule reset logic in PyTorch profiler that was causing data leak ([#10837](https://github.com/PyTorchLightning/pytorch-lightning/pull/10837))
- Fixed a bug that caused incorrect batch indices to be passed to the `BasePredictionWriter` hooks when using a dataloader with `num_workers > 0` ([#10870](https://github.com/PyTorchLightning/pytorch-lightning/pull/10870))
- Fixed an issue with item assignment on the logger on rank > 0 for those who support it ([#10917](https://github.com/PyTorchLightning/pytorch-lightning/pull/10917))
- Fixed importing `torch_xla.debug` for `torch-xla<1.8` ([#10836](https://github.com/PyTorchLightning/pytorch-lightning/pull/10836))
- Fixed an issue with `DDPSpawnPlugin` and related plugins leaving a temporary checkpoint behind ([#10934](https://github.com/PyTorchLightning/pytorch-lightning/pull/10934))
- Fixed a `TypeError` occuring in the `SingalConnector.teardown()` method ([#10961](https://github.com/PyTorchLightning/pytorch-lightning/pull/10961))


## [1.5.4] - 2021-11-30

### Fixed

- Fixed support for `--key.help=class` with the `LightningCLI` ([#10767](https://github.com/PyTorchLightning/pytorch-lightning/pull/10767))
- Fixed `_compare_version` for python packages ([#10762](https://github.com/PyTorchLightning/pytorch-lightning/pull/10762))
- Fixed TensorBoardLogger `SummaryWriter` not close before spawning the processes ([#10777](https://github.com/PyTorchLightning/pytorch-lightning/pull/10777))
- Fixed a consolidation error in Lite when attempting to save the state dict of a sharded optimizer ([#10746](https://github.com/PyTorchLightning/pytorch-lightning/pull/10746))
- Fixed the default logging level for batch hooks associated with training from `on_step=False, on_epoch=True` to `on_step=True, on_epoch=False` ([#10756](https://github.com/PyTorchLightning/pytorch-lightning/pull/10756))

### Removed

- Removed PyTorch 1.6 support ([#10367](https://github.com/PyTorchLightning/pytorch-lightning/pull/10367), [#10738](https://github.com/PyTorchLightning/pytorch-lightning/pull/10738))


## [1.5.3] - 2021-11-24

### Fixed

- Fixed `ShardedTensor` state dict hook registration to check if torch distributed is available ([#10621](https://github.com/PyTorchLightning/pytorch-lightning/pull/10621))
- Fixed an issue with `self.log` not respecting a tensor's `dtype` when applying computations ([#10076](https://github.com/PyTorchLightning/pytorch-lightning/pull/10076))
- Fixed LigtningLite `_wrap_init` popping unexisting keys from DataLoader signature parameters ([#10613](https://github.com/PyTorchLightning/pytorch-lightning/pull/10613))
- Fixed signals being registered within threads ([#10610](https://github.com/PyTorchLightning/pytorch-lightning/pull/10610))
- Fixed an issue that caused Lightning to extract the batch size even though it was set by the user in `LightningModule.log` ([#10408](https://github.com/PyTorchLightning/pytorch-lightning/pull/10408))
- Fixed `Trainer(move_metrics_to_cpu=True)` not moving the evaluation logged results to CPU ([#10631](https://github.com/PyTorchLightning/pytorch-lightning/pull/10631))
- Fixed the `{validation,test}_step` outputs getting moved to CPU with `Trainer(move_metrics_to_cpu=True)` ([#10631](https://github.com/PyTorchLightning/pytorch-lightning/pull/10631))
- Fixed an issue with collecting logged test results with multiple dataloaders ([#10522](https://github.com/PyTorchLightning/pytorch-lightning/pull/10522))


## [1.5.2] - 2021-11-16

### Fixed

- Fixed `CombinedLoader` and `max_size_cycle` didn't receive a `DistributedSampler` ([#10374](https://github.com/PyTorchLightning/pytorch-lightning/issues/10374))
- Fixed an issue where class or init-only variables of dataclasses were passed to the dataclass constructor in `utilities.apply_to_collection` ([#9702](https://github.com/PyTorchLightning/pytorch-lightning/issues/9702))
- Fixed `isinstance` not working with `init_meta_context`, materialized model not being moved to the device ([#10493](https://github.com/PyTorchLightning/metrics/pull/10493))
- Fixed an issue that prevented the Trainer to shutdown workers when execution is interrupted due to failure([#10463](https://github.com/PyTorchLightning/pytorch-lightning/issues/10463))
- Squeeze the early stopping monitor to remove empty tensor dimensions ([#10461](https://github.com/PyTorchLightning/pytorch-lightning/issues/10461))
- Fixed sampler replacement logic with `overfit_batches` to only replace the sample when `SequentialSampler` is not used ([#10486](https://github.com/PyTorchLightning/pytorch-lightning/issues/10486))
- Fixed scripting causing false positive deprecation warnings ([#10470](https://github.com/PyTorchLightning/pytorch-lightning/pull/10470), [#10555](https://github.com/PyTorchLightning/pytorch-lightning/pull/10555))
- Do not fail if batch size could not be inferred for logging when using DeepSpeed ([#10438](https://github.com/PyTorchLightning/pytorch-lightning/issues/10438))
- Fixed propagation of device and dtype information to submodules of LightningLite when they inherit from `DeviceDtypeModuleMixin` ([#10559](https://github.com/PyTorchLightning/pytorch-lightning/issues/10559))


## [1.5.1] - 2021-11-09

### Fixed

- Fixed `apply_to_collection(defaultdict)` ([#10316](https://github.com/PyTorchLightning/pytorch-lightning/issues/10316))
- Fixed failure when `DataLoader(batch_size=None)` is passed ([#10345](https://github.com/PyTorchLightning/pytorch-lightning/issues/10345))
- Fixed interception of `__init__` arguments for sub-classed DataLoader re-instantiation in Lite ([#10334](https://github.com/PyTorchLightning/pytorch-lightning/issues/10334))
- Fixed issue with pickling `CSVLogger` after a call to `CSVLogger.save` ([#10388](https://github.com/PyTorchLightning/pytorch-lightning/pull/10388))
- Fixed an import error being caused by `PostLocalSGD` when `torch.distributed` not available ([#10359](https://github.com/PyTorchLightning/pytorch-lightning/pull/10359))
- Fixed the logging with `on_step=True` in epoch-level hooks causing unintended side-effects. Logging with `on_step=True` in epoch-level hooks will now correctly raise an error ([#10409](https://github.com/PyTorchLightning/pytorch-lightning/pull/10409))
- Fixed deadlocks for distributed training with `RichProgressBar` ([#10428](https://github.com/PyTorchLightning/pytorch-lightning/pull/10428))
- Fixed an issue where the model wrapper in Lite converted non-floating point tensors to float ([#10429](https://github.com/PyTorchLightning/pytorch-lightning/pull/10429))
- Fixed an issue with inferring the dataset type in fault-tolerant training ([#10432](https://github.com/PyTorchLightning/pytorch-lightning/pull/10432))
- Fixed dataloader workers with `persistent_workers` being deleted on every iteration ([#10434](https://github.com/PyTorchLightning/pytorch-lightning/pull/10434))


## [1.5.0] - 2021-11-02

### Added

- Added support for monitoring the learning rate without schedulers in `LearningRateMonitor` ([#9786](https://github.com/PyTorchLightning/pytorch-lightning/issues/9786))
- Added registration of `ShardedTensor` state dict hooks in `LightningModule.__init__` if the PyTorch version supports `ShardedTensor` ([#8944](https://github.com/PyTorchLightning/pytorch-lightning/pull/8944))
- Added error handling including calling of `on_keyboard_interrupt()` and `on_exception()` for all entrypoints (fit, validate, test, predict) ([#8819](https://github.com/PyTorchLightning/pytorch-lightning/pull/8819))
- Added a flavor of `training_step` that takes `dataloader_iter` as an argument ([#8807](https://github.com/PyTorchLightning/pytorch-lightning/pull/8807))
- Added a `state_key` property to the `Callback` base class ([#6886](https://github.com/PyTorchLightning/pytorch-lightning/pull/6886))
- Added progress tracking to loops:
    * Integrated `TrainingEpochLoop.total_batch_idx` ([#8598](https://github.com/PyTorchLightning/pytorch-lightning/pull/8598))
    * Added `BatchProgress` and integrated `TrainingEpochLoop.is_last_batch` ([#9657](https://github.com/PyTorchLightning/pytorch-lightning/pull/9657))
    * Avoid optional `Tracker` attributes ([#9320](https://github.com/PyTorchLightning/pytorch-lightning/pull/9320))
    * Reset `current` progress counters when restarting an epoch loop that had already finished ([#9371](https://github.com/PyTorchLightning/pytorch-lightning/pull/9371))
    * Call `reset_on_restart` in the loop's `reset` hook instead of when loading a checkpoint ([#9561](https://github.com/PyTorchLightning/pytorch-lightning/pull/9561))
    * Use `completed` over `processed` in `reset_on_restart` ([#9656](https://github.com/PyTorchLightning/pytorch-lightning/pull/9656))
    * Renamed `reset_on_epoch` to `reset_on_run` ([#9658](https://github.com/PyTorchLightning/pytorch-lightning/pull/9658))
- Added `batch_size` and `rank_zero_only` arguments for `log_dict` to match `log` ([#8628](https://github.com/PyTorchLightning/pytorch-lightning/pull/8628))
- Added a check for unique GPU ids ([#8666](https://github.com/PyTorchLightning/pytorch-lightning/pull/8666))
- Added `ResultCollection` state_dict to the Loop `state_dict` and added support for distributed reload ([#8641](https://github.com/PyTorchLightning/pytorch-lightning/pull/8641))
- Added DeepSpeed collate checkpoint utility function ([#8701](https://github.com/PyTorchLightning/pytorch-lightning/pull/8701))
- Added a `handles_accumulate_grad_batches` property to the training type plugins ([#8856](https://github.com/PyTorchLightning/pytorch-lightning/pull/8856))
- Added a warning to `WandbLogger` when reusing a wandb run ([#8714](https://github.com/PyTorchLightning/pytorch-lightning/pull/8714))
- Added `log_graph` argument for `watch` method of `WandbLogger` ([#8662](https://github.com/PyTorchLightning/pytorch-lightning/pull/8662))
- `LightningCLI` additions:
  * Added `LightningCLI(run=False|True)` to choose whether to run a `Trainer` subcommand ([#8751](https://github.com/PyTorchLightning/pytorch-lightning/pull/8751))
  * Added support to call any trainer function from the `LightningCLI` via subcommands ([#7508](https://github.com/PyTorchLightning/pytorch-lightning/pull/7508))
  * Allow easy trainer re-instantiation ([#7508](https://github.com/PyTorchLightning/pytorch-lightning/pull/9241))
  * Automatically register all optimizers and learning rate schedulers ([#9565](https://github.com/PyTorchLightning/pytorch-lightning/pull/9565))
  * Allow registering custom optimizers and learning rate schedulers without subclassing the CLI ([#9565](https://github.com/PyTorchLightning/pytorch-lightning/pull/9565))
  * Support shorthand notation to instantiate optimizers and learning rate schedulers ([#9565](https://github.com/PyTorchLightning/pytorch-lightning/pull/9565))
  * Support passing lists of callbacks via command line ([#8815](https://github.com/PyTorchLightning/pytorch-lightning/pull/8815))
  * Support shorthand notation to instantiate models ([#9588](https://github.com/PyTorchLightning/pytorch-lightning/pull/9588))
  * Support shorthand notation to instantiate datamodules ([#10011](https://github.com/PyTorchLightning/pytorch-lightning/pull/10011))
  * Added `multifile` option to `LightningCLI` to enable/disable config saving to preserve multiple files structure ([#9073](https://github.com/PyTorchLightning/pytorch-lightning/pull/9073))
- Fault-tolerant training:
    * Added `FastForwardSampler` and `CaptureIterableDataset` injection to data loading utilities ([#8366](https://github.com/PyTorchLightning/pytorch-lightning/pull/8366))
    * Added `DataFetcher` to control fetching flow ([#8890](https://github.com/PyTorchLightning/pytorch-lightning/pull/8890))
    * Added `SharedCycleIteratorState` to prevent infinite loop ([#8889](https://github.com/PyTorchLightning/pytorch-lightning/pull/8889))
    * Added `CaptureMapDataset` for state management in map-style datasets ([#8891](https://github.com/PyTorchLightning/pytorch-lightning/pull/8891))
    * Added Fault Tolerant Training to `DataFetcher` ([#8891](https://github.com/PyTorchLightning/pytorch-lightning/pull/8891))
    * Replaced old prefetch iterator with new `DataFetcher` in training loop ([#8953](https://github.com/PyTorchLightning/pytorch-lightning/pull/8953))
    * Added partial support for global random state fault-tolerance in map-style datasets ([#8950](https://github.com/PyTorchLightning/pytorch-lightning/pull/8950))
    * Converted state to tuple explicitly when setting Python random state ([#9401](https://github.com/PyTorchLightning/pytorch-lightning/pull/9401))
    * Added support for restarting an optimizer loop (multiple optimizers) ([#9537](https://github.com/PyTorchLightning/pytorch-lightning/pull/9537))
    * Added support for restarting within Evaluation Loop ([#9563](https://github.com/PyTorchLightning/pytorch-lightning/pull/9563))
    * Added mechanism to detect that a signal has been sent so the Trainer can gracefully exit ([#9566](https://github.com/PyTorchLightning/pytorch-lightning/pull/9566))
    * Added support for skipping ahead to validation during the auto-restart of fitting ([#9681](https://github.com/PyTorchLightning/pytorch-lightning/pull/9681))
    * Added support for auto-restart if a fault-tolerant checkpoint is available ([#9722](https://github.com/PyTorchLightning/pytorch-lightning/pull/9722))
- Checkpoint saving and loading extensibility:
  * Added `CheckpointIO` plugin to expose checkpoint IO from training type plugin ([#8743](https://github.com/PyTorchLightning/pytorch-lightning/pull/8743))
  * Refactored `CheckpointConnector` to offload validation logic to the `CheckpointIO` plugin ([#9045](https://github.com/PyTorchLightning/pytorch-lightning/pull/9045))
  * Added `remove_checkpoint` to `CheckpointIO` plugin by moving the responsibility out of the `ModelCheckpoint` callback ([#9373](https://github.com/PyTorchLightning/pytorch-lightning/pull/9373))
  * Added `XLACheckpointIO` plugin ([#9972](https://github.com/PyTorchLightning/pytorch-lightning/pull/9972))
- Loop customization:
    * Added `Closure` and `AbstractClosure` classes ([#8642](https://github.com/PyTorchLightning/pytorch-lightning/pull/8642))
    * Refactored `TrainingBatchLoop` and extracted `OptimizerLoop`, splitting off automatic optimization into its own loop ([#9191](https://github.com/PyTorchLightning/pytorch-lightning/pull/9191))
    * Removed `TrainingBatchLoop.backward()`; manual optimization now calls directly into `Accelerator.backward()` and automatic optimization handles backward in new `OptimizerLoop` ([#9265](https://github.com/PyTorchLightning/pytorch-lightning/pull/9265))
    * Extracted `ManualOptimization` logic from `TrainingBatchLoop` into its own separate loop class ([#9266](https://github.com/PyTorchLightning/pytorch-lightning/pull/9266))
    * Added `OutputResult` and `ManualResult` classes ([#9437](https://github.com/PyTorchLightning/pytorch-lightning/pull/9437), [#9424](https://github.com/PyTorchLightning/pytorch-lightning/pull/9424))
    * Marked `OptimizerLoop.backward` as protected ([#9514](https://github.com/PyTorchLightning/pytorch-lightning/pull/9514))
    * Marked `FitLoop.should_accumulate` as protected ([#9515](https://github.com/PyTorchLightning/pytorch-lightning/pull/9515))
    * Marked several methods in `PredictionLoop` as protected: `on_predict_start`, `on_predict_epoch_end`, `on_predict_end`, `on_predict_model_eval` ([#9516](https://github.com/PyTorchLightning/pytorch-lightning/pull/9516))
    * Marked several methods in `EvaluationLoop` as protected: `get_max_batches`, `on_evaluation_model_eval`, `on_evaluation_model_train`, `on_evaluation_start`, `on_evaluation_epoch_start`, `on_evaluation_epoch_end`, `on_evaluation_end`, `reload_evaluation_dataloaders` ([#9516](https://github.com/PyTorchLightning/pytorch-lightning/pull/9516))
    * Marked several methods in `EvaluationEpochLoop` as protected: `on_evaluation_batch_start`, `evaluation_step`, `evaluation_step_end` ([#9516](https://github.com/PyTorchLightning/pytorch-lightning/pull/9516))
    * Added `yielding_training_step` example ([#9983](https://github.com/PyTorchLightning/pytorch-lightning/pull/9983))
- Added support for saving and loading state of multiple callbacks of the same type ([#7187](https://github.com/PyTorchLightning/pytorch-lightning/pull/7187))
- Added DeepSpeed Stage 1 support ([#8974](https://github.com/PyTorchLightning/pytorch-lightning/pull/8974))
- Added `Python dataclass` support for `LightningDataModule` ([#8272](https://github.com/PyTorchLightning/pytorch-lightning/issues/8272))
- Added sanitization of tensors when they get logged as hyperparameters in `TensorBoardLogger` ([#9031](https://github.com/PyTorchLightning/pytorch-lightning/pull/9031))
- Added `InterBatchParallelDataFetcher` ([#9020](https://github.com/PyTorchLightning/pytorch-lightning/pull/9020))
- Added `DataLoaderIterDataFetcher` ([#9020](https://github.com/PyTorchLightning/pytorch-lightning/pull/9020))
- Added `DataFetcher` within `Fit / Evaluation` Loop  ([#9047](https://github.com/PyTorchLightning/pytorch-lightning/pull/9047))
- Added a friendly error message when DDP attempts to spawn new distributed processes with rank > 0 ([#9005](https://github.com/PyTorchLightning/pytorch-lightning/pull/9005))
- Added Rich integration:
    * Added Rich progress bar ([#8929](https://github.com/PyTorchLightning/pytorch-lightning/pull/8929), [#9559](https://github.com/PyTorchLightning/pytorch-lightning/pull/9559))
    * Added Support for iterable datasets ([#9734](https://github.com/PyTorchLightning/pytorch-lightning/pull/9734))
    * Added `RichModelSummary` callback ([#9546](https://github.com/PyTorchLightning/pytorch-lightning/pull/9546))
    * Added `configure_columns` method to `RichProgressBar` ([#10288](https://github.com/PyTorchLightning/pytorch-lightning/pull/10288))
    * Added `leave` argument to `RichProgressBar` ([#10301](https://github.com/PyTorchLightning/pytorch-lightning/pull/10301))
- Added input validation logic for precision ([#9080](https://github.com/PyTorchLightning/pytorch-lightning/pull/9080))
- Added support for CPU AMP autocast ([#9084](https://github.com/PyTorchLightning/pytorch-lightning/pull/9084))
- Added `on_exception` callback hook ([#9183](https://github.com/PyTorchLightning/pytorch-lightning/pull/9183))
- Added a warning to DeepSpeed when inferring batch size ([#9221](https://github.com/PyTorchLightning/pytorch-lightning/pull/9221))
- Added `ModelSummary` callback ([#9344](https://github.com/PyTorchLightning/pytorch-lightning/pull/9344))
- Added `log_images`, `log_text` and `log_table` to `WandbLogger` ([#9545](https://github.com/PyTorchLightning/pytorch-lightning/pull/9545))
- Added `PL_RECONCILE_PROCESS` environment variable to enable process reconciliation regardless of cluster environment settings ([#9389](https://github.com/PyTorchLightning/pytorch-lightning/pull/9389))
- Added `get_device_stats` to the Accelerator interface and added its implementation for GPU and TPU ([#9586](https://github.com/PyTorchLightning/pytorch-lightning/pull/9586))
- Added a warning when an unknown key is encountered in the optimizer configuration, and when `OneCycleLR` is used with `"interval": "epoch"` ([#9666](https://github.com/PyTorchLightning/pytorch-lightning/pull/9666))
- Added `DeviceStatsMonitor` callback ([#9712](https://github.com/PyTorchLightning/pytorch-lightning/pull/9712))
- Added `enable_progress_bar` to the Trainer constructor ([#9664](https://github.com/PyTorchLightning/pytorch-lightning/pull/9664))
- Added `pl_legacy_patch` load utility for loading old checkpoints that have pickled legacy Lightning attributes ([#9166](https://github.com/PyTorchLightning/pytorch-lightning/pull/9166))
- Added support for `torch.use_deterministic_algorithms` ([#9121](https://github.com/PyTorchLightning/pytorch-lightning/pull/9121))
- Added automatic parameters tying for TPUs ([#9525](https://github.com/PyTorchLightning/pytorch-lightning/pull/9525))
- Added support for `torch.autograd.set_detect_anomaly` through `Trainer` constructor argument `detect_anomaly` ([#9848](https://github.com/PyTorchLightning/pytorch-lightning/pull/9848))
- Added `enable_model_summary` flag to Trainer ([#9699](https://github.com/PyTorchLightning/pytorch-lightning/pull/9699))
- Added `strategy` argument to Trainer ([#8597](https://github.com/PyTorchLightning/pytorch-lightning/pull/8597))
- Added `init_meta_context`, `materialize_module` utilities ([#9920](https://github.com/PyTorchLightning/pytorch-lightning/pull/9920))
- Added `TPUPrecisionPlugin` ([#10020](https://github.com/PyTorchLightning/pytorch-lightning/pull/#10020))
- Added `torch.bfloat16` support:
  * Added bfloat16 support for Lightning Trainer ([#9049](https://github.com/PyTorchLightning/pytorch-lightning/pull/9049))
  * Renamed `TPUHalfPrecisionPlugin` to `TPUBf16PrecisionPlugin` ([#10026](https://github.com/PyTorchLightning/pytorch-lightning/pull/10026))
  * Default to `precision=bf16` on CPU when `precision=16` is passed ([#10033](https://github.com/PyTorchLightning/pytorch-lightning/pull/10033))
  * Added support for `torch.autocast` ([#10053](https://github.com/PyTorchLightning/pytorch-lightning/pull/10053))
- Added `kfold` example for loop customization ([#9965](https://github.com/PyTorchLightning/pytorch-lightning/pull/9965))
- LightningLite:
    * Added `PrecisionPlugin.forward_context`, making it the default implementation for all `{train,val,test,predict}_step_context()` methods ([#9988](https://github.com/PyTorchLightning/pytorch-lightning/pull/9988))
    * Added `DDPSpawnPlugin.spawn()` for spawning new processes of a given function ([#10018](https://github.com/PyTorchLightning/pytorch-lightning/pull/10018), [#10022](https://github.com/PyTorchLightning/pytorch-lightning/pull/10022))
    * Added `TrainingTypePlugin.{_setup_model, _setup_optimizer}` methods ([#9994](https://github.com/PyTorchLightning/pytorch-lightning/pull/9994), [#10064](https://github.com/PyTorchLightning/pytorch-lightning/pull/10064))
    * Implemented `DataParallelPlugin._setup_model` ([#10010](https://github.com/PyTorchLightning/pytorch-lightning/pull/10010))
    * Implemented `DeepSpeedPlugin._setup_model_and_optimizers` ([#10009](https://github.com/PyTorchLightning/pytorch-lightning/pull/10009), [#10064](https://github.com/PyTorchLightning/pytorch-lightning/pull/10064))
    * Implemented `{DDPShardedPlugin,DDPShardedSpawnPlugin}._setup_model_and_optimizers` ([#10028](https://github.com/PyTorchLightning/pytorch-lightning/pull/10028), [#10064](https://github.com/PyTorchLightning/pytorch-lightning/pull/10064))
    * Added optional `model` argument to the `optimizer_step` methods in accelerators and plugins ([#10023](https://github.com/PyTorchLightning/pytorch-lightning/pull/10023))
    * Updated precision attributes in `DeepSpeedPlugin` ([#10164](https://github.com/PyTorchLightning/pytorch-lightning/pull/10164))
    * Added the ability to return a result from rank 0 in `DDPSpawnPlugin.spawn` ([#10162](https://github.com/PyTorchLightning/pytorch-lightning/pull/10162))
    * Added `pytorch_lightning.lite` package ([#10175](https://github.com/PyTorchLightning/pytorch-lightning/pull/10175))
    * Added `LightningLite` documentation ([#10043](https://github.com/PyTorchLightning/pytorch-lightning/pull/10043))
    * Added `LightningLite` examples ([#9987](https://github.com/PyTorchLightning/pytorch-lightning/pull/9987))
    * Make the `_LiteDataLoader` an iterator and add supports for custom dataloader ([#10279](https://github.com/PyTorchLightning/pytorch-lightning/pull/10279))
- Added `use_omegaconf` argument to `save_hparams_to_yaml` plugin ([#9170](https://github.com/PyTorchLightning/pytorch-lightning/pull/9170))
- Added `ckpt_path` argument for `Trainer.fit()` ([#10061](https://github.com/PyTorchLightning/pytorch-lightning/pull/10061))
- Added `auto_device_count` method to `Accelerators` ([#10222](https://github.com/PyTorchLightning/pytorch-lightning/pull/10222))
- Added support for `devices="auto"` ([#10264](https://github.com/PyTorchLightning/pytorch-lightning/pull/10264))
- Added a `filename` argument in `ModelCheckpoint.format_checkpoint_name` ([#9818](https://github.com/PyTorchLightning/pytorch-lightning/pull/9818))
- Added support for empty `gpus` list to run on CPU ([#10246](https://github.com/PyTorchLightning/pytorch-lightning/pull/10246))
- Added a warning if multiple batch sizes are found from ambiguous batch ([#10247](https://github.com/PyTorchLightning/pytorch-lightning/pull/10247))

### Changed

- Trainer now raises a `MisconfigurationException` when its methods are called with `ckpt_path="best"` but a checkpoint callback isn't configured ([#9841](https://github.com/PyTorchLightning/pytorch-lightning/pull/9841))
- Setting `Trainer(accelerator="ddp_cpu")` now does not spawn a subprocess if `num_processes` is kept `1` along with `num_nodes > 1` ([#9603](https://github.com/PyTorchLightning/pytorch-lightning/pull/9603))
- Module imports are now catching `ModuleNotFoundError` instead of `ImportError` ([#9867](https://github.com/PyTorchLightning/pytorch-lightning/pull/9867))
- `pytorch_lightning.loggers.neptune.NeptuneLogger` is now consistent with the new [neptune-client](https://github.com/neptune-ai/neptune-client) API; the old [neptune-client](https://github.com/neptune-ai/neptune-client) API is supported by `NeptuneClient` from the [neptune-contrib](https://github.com/neptune-ai/neptune-contrib) repo ([#6867](https://github.com/PyTorchLightning/pytorch-lightning/pull/6867))
- Parsing of `enums` type hyperparameters to be saved in the `haprams.yaml` file by TensorBoard and CSV loggers has been fixed and made in line with how OmegaConf parses it ([#9170](https://github.com/PyTorchLightning/pytorch-lightning/pull/9170))
- Parsing of the `gpus` Trainer argument has changed: `gpus="n"` (str) no longer selects the GPU index n and instead selects the first n devices ([#8770](https://github.com/PyTorchLightning/pytorch-lightning/pull/8770))
- `iteration_count` and other index attributes in the loops has been replaced with progress dataclasses ([#8477](https://github.com/PyTorchLightning/pytorch-lightning/pull/8477))
- The `trainer.lightning_module` reference is now properly set at the very beginning of a run ([#8536](https://github.com/PyTorchLightning/pytorch-lightning/pull/8536))
- The model weights now get loaded in all cases when the checkpoint path gets provided in validate/test/predict, regardless of whether the model instance is provided or not ([#8352](https://github.com/PyTorchLightning/pytorch-lightning/pull/8352))
- The `Trainer` functions `reset_{train,val,test,predict}_dataloader`, `reset_train_val_dataloaders`, and `request_dataloader` `model` argument is now optional ([#8536](https://github.com/PyTorchLightning/pytorch-lightning/pull/8536))
- Saved checkpoints will no longer use the type of a `Callback` as the key to avoid issues with unpickling ([#6886](https://github.com/PyTorchLightning/pytorch-lightning/pull/6886))
- Improved string conversion for `ResultCollection` ([#8622](https://github.com/PyTorchLightning/pytorch-lightning/pull/8622))
- `LightningCLI` changes:
    * `LightningCLI.init_parser` now returns the parser instance ([#8721](https://github.com/PyTorchLightning/pytorch-lightning/pull/8721))
    * `LightningCLI.add_core_arguments_to_parser`, `LightningCLI.parse_arguments` now take a `parser` argument ([#8721](https://github.com/PyTorchLightning/pytorch-lightning/pull/8721))
    * `LightningCLI.instantiate_trainer` now takes a config and a list of callbacks ([#8721](https://github.com/PyTorchLightning/pytorch-lightning/pull/8721))
    * Split `LightningCLI.add_core_arguments_to_parser` into `LightningCLI.add_default_arguments_to_parser` + `LightningCLI.add_core_arguments_to_parser` ([#8721](https://github.com/PyTorchLightning/pytorch-lightning/pull/8721))
- The accelerator and training type plugin `setup` hooks no longer have a `model` argument ([#8536](https://github.com/PyTorchLightning/pytorch-lightning/pull/8536))
- The accelerator and training type plugin `update_global_step` hook has been removed ([#8856](https://github.com/PyTorchLightning/pytorch-lightning/pull/8856))
- The coverage of `self.log`-ing in any `LightningModule` or `Callback` hook has been improved ([#8498](https://github.com/PyTorchLightning/pytorch-lightning/pull/8498))
- `self.log`-ing without a `Trainer` reference now raises a warning instead of an exception ([#9733](https://github.com/PyTorchLightning/pytorch-lightning/pull/9733))
- Removed restrictions in the Trainer that loggers can only log from rank 0; the existing logger behavior has not changed ([#8608](https://github.com/PyTorchLightning/pytorch-lightning/pull/8608))
- `Trainer.request_dataloader` now takes a `RunningStage` enum instance ([#8858](https://github.com/PyTorchLightning/pytorch-lightning/pull/8858))
- Changed `rank_zero_warn` to `NotImplementedError` in the `{train, val, test, predict}_dataloader` hooks that `Lightning(Data)Module` uses ([#9161](https://github.com/PyTorchLightning/pytorch-lightning/pull/9161))
- Moved `block_ddp_sync_behaviour` out of `TrainingBatchLoop` to loop utilities ([#9192](https://github.com/PyTorchLightning/pytorch-lightning/pull/9192))
- Executing the `optimizer_closure` is now required when overriding the `optimizer_step` hook ([#9360](https://github.com/PyTorchLightning/pytorch-lightning/pull/9360))
- Changed logging of `LightningModule` and `LightningDataModule` hyperparameters to raise an exception only if there are colliding keys with different values ([#9496](https://github.com/PyTorchLightning/pytorch-lightning/pull/9496))
- `seed_everything` now fails when an invalid seed value is passed instead of selecting a random seed ([#8787](https://github.com/PyTorchLightning/pytorch-lightning/pull/8787))
- The Trainer now calls `TrainingTypePlugin` collective APIs directly instead of going through the Accelerator reference ([#9677](https://github.com/PyTorchLightning/pytorch-lightning/pull/9677), [#9901](https://github.com/PyTorchLightning/pytorch-lightning/pull/9901))
- The tuner now usees a unique filename to save a temporary checkpoint ([#9682](https://github.com/PyTorchLightning/pytorch-lightning/pull/9682))
- Changed `HorovodPlugin.all_gather` to return a `torch.Tensor` instead of a list ([#9696](https://github.com/PyTorchLightning/pytorch-lightning/pull/9696))
- Changed Trainer connectors to be protected attributes:
    * Configuration Validator ([#9779](https://github.com/PyTorchLightning/pytorch-lightning/pull/9779))
- The `current_epoch` and `global_step` attributes now get restored irrespective of the Trainer task ([#9413](https://github.com/PyTorchLightning/pytorch-lightning/pull/9413))
- Trainer now raises an exception when requesting `amp_level` with native `amp_backend` ([#9755](https://github.com/PyTorchLightning/pytorch-lightning/pull/9755))
- Update the logic to check for accumulation steps with deepspeed ([#9826](https://github.com/PyTorchLightning/pytorch-lightning/pull/9826))
- `pytorch_lightning.utilities.grads.grad_norm` now raises an exception if parameter `norm_type <= 0` ([#9765](https://github.com/PyTorchLightning/pytorch-lightning/pull/9765))
- Updated error message for interactive incompatible plugins ([#9896](https://github.com/PyTorchLightning/pytorch-lightning/pull/9896))
- Moved the `optimizer_step` and `clip_gradients` hook from the `Accelerator` and `TrainingTypePlugin` into the `PrecisionPlugin` ([#10143](https://github.com/PyTorchLightning/pytorch-lightning/pull/10143), [#10029](https://github.com/PyTorchLightning/pytorch-lightning/pull/10029))
- `NativeMixedPrecisionPlugin` and its subclasses now take an optional `GradScaler` instance ([#10055](https://github.com/PyTorchLightning/pytorch-lightning/pull/10055))
- Trainer is now raising a `MisconfigurationException` instead of a warning if `Trainer.{validate/test}` is missing required methods ([#10016](https://github.com/PyTorchLightning/pytorch-lightning/pull/10016))
- Changed default value of the `max_steps` Trainer argument from `None` to -1 ([#9460](https://github.com/PyTorchLightning/pytorch-lightning/pull/9460))
- LightningModule now raises an error when calling `log(on_step=False, on_epoch=False)` ([#10227](https://github.com/PyTorchLightning/pytorch-lightning/pull/10227))
- Quantization aware training observers are now disabled by default during validating/testing/predicting stages ([#8540](https://github.com/PyTorchLightning/pytorch-lightning/pull/8540))
- Raised `MisconfigurationException` when total length of `dataloader` across ranks is zero, and give warning when total length is non-zero, but only local rank length is zero. ([#9827](https://github.com/PyTorchLightning/pytorch-lightning/pull/9827))
- Changed the model size calculation using `ByteCounter` ([#10123](https://github.com/PyTorchLightning/pytorch-lightning/pull/10123))
- Enabled `on_load_checkpoint` for `LightningDataModule` for all `trainer_fn` ([#10238](https://github.com/PyTorchLightning/pytorch-lightning/pull/10238))
- Allowed separate config files for parameters with class type when LightningCLI is in `subclass_mode=False` ([#10286](https://github.com/PyTorchLightning/pytorch-lightning/pull/10286))

### Deprecated

- Deprecated Trainer argument `terminate_on_nan` in favor of `detect_anomaly`([#9175](https://github.com/PyTorchLightning/pytorch-lightning/pull/9175))
- Deprecated `Trainer.terminate_on_nan` public attribute access ([#9849](https://github.com/PyTorchLightning/pytorch-lightning/pull/9849))
- Deprecated `LightningModule.summarize()` in favor of `pytorch_lightning.utilities.model_summary.summarize()` ([#8513](https://github.com/PyTorchLightning/pytorch-lightning/pull/8513))
- Deprecated `LightningModule.model_size` ([#8343](https://github.com/PyTorchLightning/pytorch-lightning/pull/8343))
- Deprecated `DataModule` properties: `train_transforms`, `val_transforms`, `test_transforms`, `size`, `dims` ([#8851](https://github.com/PyTorchLightning/pytorch-lightning/pull/8851))
- Deprecated `add_to_queue`, `get_from_queue` from `LightningModule` in favor of corresponding methods in the `DDPSpawnPlugin` ([#9118](https://github.com/PyTorchLightning/pytorch-lightning/pull/9118))
- Deprecated `LightningModule.get_progress_bar_dict` and `Trainer.progress_bar_dict` in favor of `pytorch_lightning.callbacks.progress.base.get_standard_metrics` and `ProgressBarBase.get_metrics` ([#8985](https://github.com/PyTorchLightning/pytorch-lightning/pull/8985))
- Deprecated `prepare_data_per_node` flag on Trainer and set it as a property of `DataHooks`, accessible in the `LightningModule` and `LightningDataModule` ([#8958](https://github.com/PyTorchLightning/pytorch-lightning/pull/8958))
- Deprecated the `TestTubeLogger` ([#9065](https://github.com/PyTorchLightning/pytorch-lightning/pull/9065))
- Deprecated `on_{train/val/test/predict}_dataloader()` from `LightningModule` and `LightningDataModule` ([#9098](https://github.com/PyTorchLightning/pytorch-lightning/pull/9098))
- Deprecated `on_keyboard_interrupt` callback hook in favor of new `on_exception` hook ([#9260](https://github.com/PyTorchLightning/pytorch-lightning/pull/9260))
- Deprecated passing `process_position` to the `Trainer` constructor in favor of adding the `ProgressBar` callback with `process_position` directly to the list of callbacks ([#9222](https://github.com/PyTorchLightning/pytorch-lightning/pull/9222))
- Deprecated passing `flush_logs_every_n_steps` as a Trainer argument, instead pass it to the logger init if supported ([#9366](https://github.com/PyTorchLightning/pytorch-lightning/pull/9366))
- Deprecated `LightningLoggerBase.close`, `LoggerCollection.close` in favor of `LightningLoggerBase.finalize`, `LoggerCollection.finalize` ([#9422](https://github.com/PyTorchLightning/pytorch-lightning/pull/9422))
- Deprecated passing `progress_bar_refresh_rate` to the `Trainer` constructor in favor of adding the `ProgressBar` callback with `refresh_rate` directly to the list of callbacks, or passing `enable_progress_bar=False` to disable the progress bar ([#9616](https://github.com/PyTorchLightning/pytorch-lightning/pull/9616))
- Deprecated `LightningDistributed` and moved the broadcast logic to `DDPPlugin` and `DDPSpawnPlugin` directly ([#9691](https://github.com/PyTorchLightning/pytorch-lightning/pull/9691))
- Deprecated passing `stochastic_weight_avg` to the `Trainer` constructor in favor of adding the `StochasticWeightAveraging` callback directly to the list of callbacks ([#8989](https://github.com/PyTorchLightning/pytorch-lightning/pull/8989))
- Deprecated Accelerator collective API `barrier`, `broadcast`, and `all_gather` in favor of calling the `TrainingTypePlugin` collective API directly ([#9677](https://github.com/PyTorchLightning/pytorch-lightning/pull/9677))
- Deprecated `checkpoint_callback` from the `Trainer` constructor in favor of `enable_checkpointing` ([#9754](https://github.com/PyTorchLightning/pytorch-lightning/pull/9754))
- Deprecated the `LightningModule.on_post_move_to_device` method ([#9525](https://github.com/PyTorchLightning/pytorch-lightning/pull/9525))
- Deprecated `pytorch_lightning.core.decorators.parameter_validation` in favor of `pytorch_lightning.utilities.parameter_tying.set_shared_parameters` ([#9525](https://github.com/PyTorchLightning/pytorch-lightning/pull/9525))
- Deprecated passing `weights_summary` to the `Trainer` constructor in favor of adding the `ModelSummary` callback with `max_depth` directly to the list of callbacks ([#9699](https://github.com/PyTorchLightning/pytorch-lightning/pull/9699))
- Deprecated `log_gpu_memory`, `gpu_metrics`, and util funcs in favor of `DeviceStatsMonitor` callback ([#9921](https://github.com/PyTorchLightning/pytorch-lightning/pull/9921))
- Deprecated `GPUStatsMonitor` and `XLAStatsMonitor` in favor of `DeviceStatsMonitor` callback ([#9924](https://github.com/PyTorchLightning/pytorch-lightning/pull/9924))
- Deprecated setting `Trainer(max_steps=None)`; To turn off the limit, set `Trainer(max_steps=-1)` (default) ([#9460](https://github.com/PyTorchLightning/pytorch-lightning/pull/9460))
- Deprecated access to the `AcceleratorConnector.is_slurm_managing_tasks` attribute and marked it as protected ([#10101](https://github.com/PyTorchLightning/pytorch-lightning/pull/10101))
- Deprecated access to the `AcceleratorConnector.configure_slurm_ddp` method and marked it as protected ([#10101](https://github.com/PyTorchLightning/pytorch-lightning/pull/10101))
- Deprecated passing `resume_from_checkpoint` to the `Trainer` constructor in favor of `trainer.fit(ckpt_path=)` ([#10061](https://github.com/PyTorchLightning/pytorch-lightning/pull/10061))
- Deprecated `ClusterEnvironment.creates_children()` in favor of `ClusterEnvironment.creates_processes_externally` (property) ([#10106](https://github.com/PyTorchLightning/pytorch-lightning/pull/10106))
- Deprecated `PrecisionPlugin.master_params()` in favor of `PrecisionPlugin.main_params()` ([#10105](https://github.com/PyTorchLightning/pytorch-lightning/pull/10105))
- Deprecated `lr_sch_names` from `LearningRateMonitor` ([#10066](https://github.com/PyTorchLightning/pytorch-lightning/pull/10066))
- Deprecated `ProgressBar` callback in favor of `TQDMProgressBar` ([#10134](https://github.com/PyTorchLightning/pytorch-lightning/pull/10134))

### Removed

- Removed deprecated `metrics` ([#8586](https://github.com/PyTorchLightning/pytorch-lightning/pull/8586/))
- Removed the deprecated `outputs` argument in both the `LightningModule.on_train_epoch_end` and `Callback.on_train_epoch_end` hooks ([#8587](https://github.com/PyTorchLightning/pytorch-lightning/pull/8587))
- Removed the deprecated `TrainerLoggingMixin` class ([#8609](https://github.com/PyTorchLightning/pytorch-lightning/pull/8609))
- Removed the deprecated `TrainerTrainingTricksMixin` class ([#8679](https://github.com/PyTorchLightning/pytorch-lightning/pull/8679))
- Removed the deprecated `optimizer_idx` from `training_step` as an accepted argument in manual optimization ([#8576](https://github.com/PyTorchLightning/pytorch-lightning/pull/8576))
- Removed support for the deprecated `on_save_checkpoint` signature. The hook now takes a `checkpoint` positional parameter ([#8697](https://github.com/PyTorchLightning/pytorch-lightning/pull/8697))
- Removed support for the deprecated `on_load_checkpoint` signature. The hook now takes a `pl_module` positional parameter ([#8697](https://github.com/PyTorchLightning/pytorch-lightning/pull/8697))
- Removed the deprecated `save_function` property in `ModelCheckpoint` ([#8680](https://github.com/PyTorchLightning/pytorch-lightning/pull/8680))
- Removed the deprecated `model` argument from `ModelCheckpoint.save_checkpoint` ([#8688](https://github.com/PyTorchLightning/pytorch-lightning/pull/8688))
- Removed the deprecated `sync_step` argument from `WandbLogger` ([#8763](https://github.com/PyTorchLightning/pytorch-lightning/pull/8763))
- Removed the deprecated `Trainer.truncated_bptt_steps` in favor of `LightningModule.truncated_bptt_steps` ([#8826](https://github.com/PyTorchLightning/pytorch-lightning/pull/8826))
- Removed `LightningModule.write_predictions` and `LightningModule.write_predictions_dict` ([#8850](https://github.com/PyTorchLightning/pytorch-lightning/pull/8850))
- Removed `on_reset_*_dataloader` hooks in TrainingType Plugins and Accelerators ([#8858](https://github.com/PyTorchLightning/pytorch-lightning/pull/8858))
- Removed deprecated `GradInformation` module in favor of `pytorch_lightning.utilities.grads` ([#8831](https://github.com/PyTorchLightning/pytorch-lightning/pull/8831/))
- Removed `TrainingTypePlugin.on_save` and `Accelerator.on_save` ([#9023](https://github.com/PyTorchLightning/pytorch-lightning/pull/9023))
- Removed `{Accelerator,TrainingTypePlugin,PrecisionPlugin}.post_optimizer_step` ([#9746](https://github.com/PyTorchLightning/pytorch-lightning/pull/9746))
- Removed deprecated `connect_precision_plugin` and `connect_training_type_plugin` from `Accelerator` ([#9019](https://github.com/PyTorchLightning/pytorch-lightning/pull/9019))
- Removed `on_train_epoch_end` from `Accelerator` ([#9035](https://github.com/PyTorchLightning/pytorch-lightning/pull/9035))
- Removed `InterBatchProcessor` in favor of `DataLoaderIterDataFetcher` ([#9052](https://github.com/PyTorchLightning/pytorch-lightning/pull/9052))
- Removed `Plugin` in `base_plugin.py` in favor of accessing `TrainingTypePlugin` and `PrecisionPlugin` directly instead ([#9066](https://github.com/PyTorchLightning/pytorch-lightning/pull/9066))
- Removed `teardown` from `ParallelPlugin` ([#8943](https://github.com/PyTorchLightning/pytorch-lightning/pull/8943))
- Removed deprecated `profiled_functions` argument from `PyTorchProfiler` ([#9178](https://github.com/PyTorchLightning/pytorch-lightning/pull/9178))
- Removed deprecated `pytorch_lighting.utilities.argparse_utils` module ([#9166](https://github.com/PyTorchLightning/pytorch-lightning/pull/9166))
- Removed deprecated property `Trainer.running_sanity_check` in favor of `Trainer.sanity_checking` ([#9209](https://github.com/PyTorchLightning/pytorch-lightning/pull/9209))
- Removed deprecated `BaseProfiler.output_filename` arg from it and its descendants in favor of `dirpath` and `filename` ([#9214](https://github.com/PyTorchLightning/pytorch-lightning/pull/9214))
- Removed deprecated property `ModelCheckpoint.period` in favor of `ModelCheckpoint.every_n_epochs` ([#9213](https://github.com/PyTorchLightning/pytorch-lightning/pull/9213))
- Removed deprecated `auto_move_data` decorator ([#9231](https://github.com/PyTorchLightning/pytorch-lightning/pull/9231))
- Removed deprecated property `LightningModule.datamodule` in favor of `Trainer.datamodule` ([#9233](https://github.com/PyTorchLightning/pytorch-lightning/pull/9233))
- Removed deprecated properties `DeepSpeedPlugin.cpu_offload*` in favor of `offload_optimizer`, `offload_parameters` and `pin_memory` ([#9244](https://github.com/PyTorchLightning/pytorch-lightning/pull/9244))
- Removed deprecated property `AcceleratorConnector.is_using_torchelastic` in favor of `TorchElasticEnvironment.is_using_torchelastic()` ([#9729](https://github.com/PyTorchLightning/pytorch-lightning/pull/9729))
- Removed `pytorch_lightning.utilities.debugging.InternalDebugger` ([#9680](https://github.com/PyTorchLightning/pytorch-lightning/pull/9680))
- Removed `call_configure_sharded_model_hook` property from `Accelerator` and `TrainingTypePlugin` ([#9612](https://github.com/PyTorchLightning/pytorch-lightning/pull/9612))
- Removed `TrainerProperties` mixin and moved property definitions directly into `Trainer` ([#9495](https://github.com/PyTorchLightning/pytorch-lightning/pull/9495))
- Removed a redundant warning with `ModelCheckpoint(monitor=None)` callback ([#9875](https://github.com/PyTorchLightning/pytorch-lightning/pull/9875))
- Remove `epoch` from `trainer.logged_metrics` ([#9904](https://github.com/PyTorchLightning/pytorch-lightning/pull/9904))
- Remove deprecated `distributed_backend` from `Trainer` ([#10017](https://github.com/PyTorchLightning/pytorch-lightning/pull/10017))
- Removed `process_idx` from the `{DDPSpawnPlugin,TPUSpawnPlugin}.new_process` methods ([#10022](https://github.com/PyTorchLightning/pytorch-lightning/pull/10022))
- Removed automatic patching of `{train,val,test,predict}_dataloader()` on the `LightningModule` ([#9764](https://github.com/PyTorchLightning/pytorch-lightning/pull/9764))
- Removed `pytorch_lightning.trainer.connectors.OptimizerConnector` ([#10120](https://github.com/PyTorchLightning/pytorch-lightning/pull/10120))

### Fixed

- Fixed ImageNet evaluation in example ([#10179](https://github.com/PyTorchLightning/pytorch-lightning/pull/10179))
- Fixed an issue with logger outputs not being finalized correctly after prediction runs ([#8685](https://github.com/PyTorchLightning/pytorch-lightning/pull/8685))
- Fixed `move_metrics_to_cpu` moving the loss to CPU while training on device ([#9308](https://github.com/PyTorchLightning/pytorch-lightning/pull/9308))
- Fixed incorrect main progress bar indicator when resuming training mid-epoch ([#9310](https://github.com/PyTorchLightning/pytorch-lightning/pull/9310))
- Fixed an issue with freeing memory of datafetchers during teardown ([#9387](https://github.com/PyTorchLightning/pytorch-lightning/pull/9387))
- Fixed a bug where the training step output needed to be `deepcopy`-ed ([#9349](https://github.com/PyTorchLightning/pytorch-lightning/pull/9349))
- Fixed an issue with freeing memory allocated by the data iterators in `Loop.on_run_end` ([#9386](https://github.com/PyTorchLightning/pytorch-lightning/pull/9386), [#9915](https://github.com/PyTorchLightning/pytorch-lightning/pull/9915))
- Fixed `BasePredictionWriter` not returning the batch indices in a non-distributed setting ([#9432](https://github.com/PyTorchLightning/pytorch-lightning/pull/9432))
- Fixed an error when running in XLA environments with no TPU attached ([#9572](https://github.com/PyTorchLightning/pytorch-lightning/pull/9572))
- Fixed check on torchmetrics logged whose `compute()` output is a multielement tensor ([#9582](https://github.com/PyTorchLightning/pytorch-lightning/pull/9582))
- Fixed gradient accumulation for `DDPShardedPlugin` ([#9122](https://github.com/PyTorchLightning/pytorch-lightning/pull/9122))
- Fixed missing DeepSpeed distributed call ([#9540](https://github.com/PyTorchLightning/pytorch-lightning/pull/9540))
- Fixed an issue with wrapped LightningModule during evaluation; The LightningModule no longer gets wrapped with data-parallel modules when not fitting in `DDPPlugin`, `DDPSpawnPlugin`, `DDPShardedPlugin`, `DDPSpawnShardedPlugin` ([#9096](https://github.com/PyTorchLightning/pytorch-lightning/pull/9096))
- Fixed `trainer.accumulate_grad_batches` to be an int on init. The default value for it is now `None` inside Trainer ([#9652](https://github.com/PyTorchLightning/pytorch-lightning/pull/9652))
- Fixed `broadcast` in `DDPPlugin` and `DDPSpawnPlugin` to respect the `src` input ([#9691](https://github.com/PyTorchLightning/pytorch-lightning/pull/9691))
- Fixed `self.log(on_epoch=True, reduce_fx=sum))` for the `on_batch_start` and `on_train_batch_start` hooks ([#9791](https://github.com/PyTorchLightning/pytorch-lightning/pull/9791))
- Fixed `self.log(on_epoch=True)` for the `on_batch_start` and `on_train_batch_start` hooks ([#9780](https://github.com/PyTorchLightning/pytorch-lightning/pull/9780))
- Fixed restoring training state during `Trainer.fit` only ([#9413](https://github.com/PyTorchLightning/pytorch-lightning/pull/9413))
- Fixed DeepSpeed and Lightning both calling the scheduler ([#9788](https://github.com/PyTorchLightning/pytorch-lightning/pull/9788))
- Fixed missing arguments when saving hyperparameters from the parent class but not from the child class ([#9800](https://github.com/PyTorchLightning/pytorch-lightning/pull/9800))
- Fixed DeepSpeed GPU device IDs ([#9847](https://github.com/PyTorchLightning/pytorch-lightning/pull/9847))
- Reset `val_dataloader` in `tuner/batch_size_scaling` ([#9857](https://github.com/PyTorchLightning/pytorch-lightning/pull/9857))
- Fixed use of `LightningCLI` in computer_vision_fine_tuning.py example ([#9934](https://github.com/PyTorchLightning/pytorch-lightning/pull/9934))
- Fixed issue with non-init dataclass fields in `apply_to_collection` ([#9963](https://github.com/PyTorchLightning/pytorch-lightning/issues/9963))
- Reset `val_dataloader` in `tuner/batch_size_scaling` for binsearch ([#9975](https://github.com/PyTorchLightning/pytorch-lightning/pull/9975))
- Fixed logic to check for spawn in dataloader `TrainerDataLoadingMixin._worker_check` ([#9902](https://github.com/PyTorchLightning/pytorch-lightning/pull/9902))
- Fixed `train_dataloader` getting loaded twice when resuming from a checkpoint during `Trainer.fit()` ([#9671](https://github.com/PyTorchLightning/pytorch-lightning/pull/9671))
- Fixed `LearningRateMonitor` logging with multiple param groups optimizer with no scheduler ([#10044](https://github.com/PyTorchLightning/pytorch-lightning/pull/10044))
- Fixed undesired side effects being caused by `Trainer` patching dataloader methods on the `LightningModule` ([#9764](https://github.com/PyTorchLightning/pytorch-lightning/pull/9764))
- Fixed gradients not being unscaled when clipping or logging the gradient norm ([#9287](https://github.com/PyTorchLightning/pytorch-lightning/pull/9287))
- Fixed `on_before_optimizer_step` getting called before the optimizer closure (including backward) has run ([#10167](https://github.com/PyTorchLightning/pytorch-lightning/pull/10167))
- Fixed monitor value in `ModelCheckpoint` getting moved to the wrong device in a special case where it becomes NaN ([#10118](https://github.com/PyTorchLightning/pytorch-lightning/pull/10118))
- Fixed creation of `dirpath` in `BaseProfiler` if it doesn't exist ([#10073](https://github.com/PyTorchLightning/pytorch-lightning/pull/10073))
- Fixed incorrect handling of sigterm ([#10189](https://github.com/PyTorchLightning/pytorch-lightning/pull/10189))
- Fixed bug where `log(on_step=True, on_epoch=True, sync_dist=True)` wouldn't reduce the value on step ([#10227](https://github.com/PyTorchLightning/pytorch-lightning/pull/10227))
- Fixed an issue with `pl.utilities.seed.reset_seed` converting the `PL_SEED_WORKERS` environment variable to `bool` ([#10099](https://github.com/PyTorchLightning/pytorch-lightning/pull/10099))
- Fixed iterating over a logger collection when `fast_dev_run > 0` ([#10232](https://github.com/PyTorchLightning/pytorch-lightning/pull/10232))
- Fixed `batch_size` in `ResultCollection` not being reset to 1 on epoch end ([#10242](https://github.com/PyTorchLightning/pytorch-lightning/pull/10242))
- Fixed `distrib_type` not being set when training plugin instances are being passed to the Trainer ([#10251](https://github.com/PyTorchLightning/pytorch-lightning/pull/10251))


## [1.4.9] - 2021-09-30

- Fixed `lr_find` to generate same results on multiple calls ([#9704](https://github.com/PyTorchLightning/pytorch-lightning/pull/9704))
- Fixed `reset` metrics on validation epoch end ([#9717](https://github.com/PyTorchLightning/pytorch-lightning/pull/9717))
- Fixed input validation for `gradient_clip_val`, `gradient_clip_algorithm`, `track_grad_norm` and `terminate_on_nan` Trainer arguments ([#9595](https://github.com/PyTorchLightning/pytorch-lightning/pull/9595))
- Reset metrics before each task starts ([#9410](https://github.com/PyTorchLightning/pytorch-lightning/pull/9410))


## [1.4.8] - 2021-09-22

- Fixed error reporting in DDP process reconciliation when processes are launched by an external agent ([#9389](https://github.com/PyTorchLightning/pytorch-lightning/pull/9389))
- Added PL_RECONCILE_PROCESS environment variable to enable process reconciliation regardless of cluster environment settings ([#9389](https://github.com/PyTorchLightning/pytorch-lightning/pull/9389))
- Fixed `add_argparse_args` raising `TypeError` when args are typed as `typing.Generic` in Python 3.6 ([#9554](https://github.com/PyTorchLightning/pytorch-lightning/pull/9554))
- Fixed back-compatibility for saving hyperparameters from a single container and inferring its argument name by reverting [#9125](https://github.com/PyTorchLightning/pytorch-lightning/pull/9125) ([#9642](https://github.com/PyTorchLightning/pytorch-lightning/pull/9642))


## [1.4.7] - 2021-09-14

- Fixed logging of nan parameters ([#9364](https://github.com/PyTorchLightning/pytorch-lightning/pull/9364))
- Fixed `replace_sampler` missing the batch size under specific conditions ([#9367](https://github.com/PyTorchLightning/pytorch-lightning/pull/9367))
- Pass init args to ShardedDataParallel ([#9483](https://github.com/PyTorchLightning/pytorch-lightning/pull/9483))
- Fixed collision of user argument when using ShardedDDP ([#9512](https://github.com/PyTorchLightning/pytorch-lightning/pull/9512))
- Fixed DeepSpeed crash for RNNs ([#9489](https://github.com/PyTorchLightning/pytorch-lightning/pull/9489))


## [1.4.6] - 2021-09-07

- Fixed an issues with export to ONNX format when a model has multiple inputs ([#8800](https://github.com/PyTorchLightning/pytorch-lightning/pull/8800))
- Removed deprecation warnings being called for `on_{task}_dataloader` ([#9279](https://github.com/PyTorchLightning/pytorch-lightning/pull/9279))
- Fixed save/load/resume from checkpoint for DeepSpeed Plugin (
    [#8397](https://github.com/PyTorchLightning/pytorch-lightning/pull/8397),
    [#8644](https://github.com/PyTorchLightning/pytorch-lightning/pull/8644),
    [#8627](https://github.com/PyTorchLightning/pytorch-lightning/pull/8627))
- Fixed `EarlyStopping` running on train epoch end when `check_val_every_n_epoch>1` is set ([#9156](https://github.com/PyTorchLightning/pytorch-lightning/pull/9156))
- Fixed an issue with logger outputs not being finalized correctly after prediction runs ([#8333](https://github.com/PyTorchLightning/pytorch-lightning/issues/8333))
- Fixed the Apex and DeepSpeed plugin closure running after the `on_before_optimizer_step` hook ([#9288](https://github.com/PyTorchLightning/pytorch-lightning/issues/9288))
- Fixed the Native AMP plugin closure not running with manual optimization ([#9288](https://github.com/PyTorchLightning/pytorch-lightning/issues/9288))
- Fixed bug where data-loading functions where not getting the correct running stage passed ([#8858](https://github.com/PyTorchLightning/pytorch-lightning/pull/8858))
- Fixed intra-epoch evaluation outputs staying in memory when the respective `*_epoch_end` hook wasn't overridden ([#9261](https://github.com/PyTorchLightning/pytorch-lightning/pull/9261))
- Fixed error handling in DDP process reconciliation when `_sync_dir` was not initialized ([#9267](https://github.com/PyTorchLightning/pytorch-lightning/pull/9267))
- Fixed PyTorch Profiler not enabled for manual optimization ([#9316](https://github.com/PyTorchLightning/pytorch-lightning/pull/9316))
- Fixed inspection of other args when a container is specified in `save_hyperparameters` ([#9125](https://github.com/PyTorchLightning/pytorch-lightning/pull/9125))
- Fixed signature of `Timer.on_train_epoch_end` and `StochasticWeightAveraging.on_train_epoch_end` to prevent unwanted deprecation warnings ([#9347](https://github.com/PyTorchLightning/pytorch-lightning/pull/9347))


## [1.4.5] - 2021-08-31

- Fixed reduction using `self.log(sync_dict=True, reduce_fx={mean,max})` ([#9142](https://github.com/PyTorchLightning/pytorch-lightning/pull/9142))
- Fixed not setting a default value for `max_epochs` if `max_time` was specified on the `Trainer` constructor ([#9072](https://github.com/PyTorchLightning/pytorch-lightning/pull/9072))
- Fixed the CometLogger, no longer modifies the metrics in place. Instead creates a copy of metrics before performing any operations ([#9150](https://github.com/PyTorchLightning/pytorch-lightning/pull/9150))
- Fixed `DDP` "CUDA error: initialization error" due to a `copy` instead of `deepcopy` on `ResultCollection` ([#9239](https://github.com/PyTorchLightning/pytorch-lightning/pull/9239))


## [1.4.4] - 2021-08-24

- Fixed a bug in the binary search mode of auto batch size scaling where exception was raised if the first trainer run resulted in OOM ([#8954](https://github.com/PyTorchLightning/pytorch-lightning/pull/8954))
- Fixed a bug causing logging with `log_gpu_memory='min_max'` not working ([#9013](https://github.com/PyTorchLightning/pytorch-lightning/pull/9013))


## [1.4.3] - 2021-08-17

- Fixed plateau scheduler stepping on incomplete epoch ([#8861](https://github.com/PyTorchLightning/pytorch-lightning/pull/8861))
- Fixed infinite loop with `CycleIterator` and multiple loaders ([#8889](https://github.com/PyTorchLightning/pytorch-lightning/pull/8889))
- Fixed `StochasticWeightAveraging` with a list of learning rates not applying them to each param group ([#8747](https://github.com/PyTorchLightning/pytorch-lightning/issues/8747))
- Restore original loaders if replaced by entrypoint ([#8885](https://github.com/PyTorchLightning/pytorch-lightning/pull/8885))
- Fixed lost reference to `_Metadata` object in `ResultMetricCollection` ([#8932](https://github.com/PyTorchLightning/pytorch-lightning/pull/8932))
- Ensure the existence of `DDPPlugin._sync_dir` in `reconciliate_processes` ([#8939](https://github.com/PyTorchLightning/pytorch-lightning/pull/8939))


## [1.4.2] - 2021-08-10

- Fixed recursive call for `apply_to_collection(include_none=False)` ([#8719](https://github.com/PyTorchLightning/pytorch-lightning/pull/8719))
- Fixed truncated backprop through time enablement when set as a property on the LightningModule and not the Trainer ([#8804](https://github.com/PyTorchLightning/pytorch-lightning/pull/8804/))
- Fixed comments and exception message for metrics_to_scalars ([#8782](https://github.com/PyTorchLightning/pytorch-lightning/pull/8782/))
- Fixed typo error in LightningLoggerBase.after_save_checkpoint docstring ([#8737](https://github.com/PyTorchLightning/pytorch-lightning/pull/8737/))


## [1.4.1] - 2021-08-03

- Fixed `trainer.fit_loop.split_idx` always returning `None` ([#8601](https://github.com/PyTorchLightning/pytorch-lightning/pull/8601))
- Fixed references for `ResultCollection.extra` ([#8622](https://github.com/PyTorchLightning/pytorch-lightning/pull/8622))
- Fixed reference issues during epoch end result collection ([#8621](https://github.com/PyTorchLightning/pytorch-lightning/pull/8621))
- Fixed horovod auto-detection when horovod is not installed and the launcher is `mpirun` ([#8610](https://github.com/PyTorchLightning/pytorch-lightning/pull/8610))
- Fixed an issue with `training_step` outputs not getting collected correctly for `training_epoch_end` ([#8613](https://github.com/PyTorchLightning/pytorch-lightning/pull/8613))
- Fixed distributed types support for CPUs ([#8667](https://github.com/PyTorchLightning/pytorch-lightning/pull/8667))
- Fixed a deadlock issue with DDP and torchelastic ([#8655](https://github.com/PyTorchLightning/pytorch-lightning/pull/8655))
- Fixed `accelerator=ddp` choice for CPU ([#8645](https://github.com/PyTorchLightning/pytorch-lightning/pull/8645))


## [1.4.0] - 2021-07-27

### Added

- Added `extract_batch_size` utility and corresponding tests to extract batch dimension from multiple batch types ([#8357](https://github.com/PyTorchLightning/pytorch-lightning/pull/8357/))
- Added support for named parameter groups in `LearningRateMonitor` ([#7987](https://github.com/PyTorchLightning/pytorch-lightning/pull/7987))
- Added `dataclass` support for `pytorch_lightning.utilities.apply_to_collection` ([#7935](https://github.com/PyTorchLightning/pytorch-lightning/pull/7935))
- Added support to `LightningModule.to_torchscript` for saving to custom filesystems with `fsspec` ([#7617](https://github.com/PyTorchLightning/pytorch-lightning/pull/7617))
- Added `KubeflowEnvironment` for use with the `PyTorchJob` operator in Kubeflow
- Added LightningCLI support for config files on object stores ([#7521](https://github.com/PyTorchLightning/pytorch-lightning/pull/7521))
- Added `ModelPruning(prune_on_train_epoch_end=True|False)` to choose when to apply pruning ([#7704](https://github.com/PyTorchLightning/pytorch-lightning/pull/7704))
- Added support for checkpointing based on a provided time interval during training ([#7515](https://github.com/PyTorchLightning/pytorch-lightning/pull/7515))
- Progress tracking
  * Added dataclasses for progress tracking ([#6603](https://github.com/PyTorchLightning/pytorch-lightning/pull/6603),
    [#7574](https://github.com/PyTorchLightning/pytorch-lightning/pull/7574),
    [#8140](https://github.com/PyTorchLightning/pytorch-lightning/pull/8140),
    [#8362](https://github.com/PyTorchLightning/pytorch-lightning/pull/8362))
  * Add `{,load_}state_dict` to the progress tracking dataclasses ([#8140](https://github.com/PyTorchLightning/pytorch-lightning/pull/8140))
  * Connect the progress tracking dataclasses to the loops ([#8244](https://github.com/PyTorchLightning/pytorch-lightning/pull/8244),
    [#8362](https://github.com/PyTorchLightning/pytorch-lightning/pull/8362))
  * Do not reset the progress tracking dataclasses total counters ([#8475](https://github.com/PyTorchLightning/pytorch-lightning/pull/8475))
- Added support for passing a `LightningDataModule` positionally as the second argument to `trainer.{validate,test,predict}` ([#7431](https://github.com/PyTorchLightning/pytorch-lightning/pull/7431))
- Added argument `trainer.predict(ckpt_path)` ([#7430](https://github.com/PyTorchLightning/pytorch-lightning/pull/7430))
- Added `clip_grad_by_value` support for TPUs ([#7025](https://github.com/PyTorchLightning/pytorch-lightning/pull/7025))
- Added support for passing any class to `is_overridden` ([#7918](https://github.com/PyTorchLightning/pytorch-lightning/pull/7918))
- Added `sub_dir` parameter to `TensorBoardLogger` ([#6195](https://github.com/PyTorchLightning/pytorch-lightning/pull/6195))
- Added correct `dataloader_idx` to batch transfer hooks ([#6241](https://github.com/PyTorchLightning/pytorch-lightning/pull/6241))
- Added `include_none=bool` argument to `apply_to_collection` ([#7769](https://github.com/PyTorchLightning/pytorch-lightning/pull/7769))
- Added `apply_to_collections` to apply a function to two zipped collections ([#7769](https://github.com/PyTorchLightning/pytorch-lightning/pull/7769))
- Added `ddp_fully_sharded` support ([#7487](https://github.com/PyTorchLightning/pytorch-lightning/pull/7487))
- Added `should_rank_save_checkpoint` property to Training Plugins ([#7684](https://github.com/PyTorchLightning/pytorch-lightning/pull/7684))
- Added `log_grad_norm` hook to `LightningModule` to customize the logging of gradient norms ([#7873](https://github.com/PyTorchLightning/pytorch-lightning/pull/7873))
- Added `save_config_filename` init argument to `LightningCLI` to ease resolving name conflicts ([#7741](https://github.com/PyTorchLightning/pytorch-lightning/pull/7741))
- Added `save_config_overwrite` init argument to `LightningCLI` to ease overwriting existing config files ([#8059](https://github.com/PyTorchLightning/pytorch-lightning/pull/8059))
- Added reset dataloader hooks to Training Plugins and Accelerators ([#7861](https://github.com/PyTorchLightning/pytorch-lightning/pull/7861))
- Added trainer stage hooks for Training Plugins and Accelerators ([#7864](https://github.com/PyTorchLightning/pytorch-lightning/pull/7864))
- Added the `on_before_optimizer_step` hook ([#8048](https://github.com/PyTorchLightning/pytorch-lightning/pull/8048))
- Added IPU Accelerator ([#7867](https://github.com/PyTorchLightning/pytorch-lightning/pull/7867))
- Fault-tolerant training
    * Added `{,load_}state_dict` to `ResultCollection` ([#7948](https://github.com/PyTorchLightning/pytorch-lightning/pull/7948))
    * Added `{,load_}state_dict` to `Loops` ([#8197](https://github.com/PyTorchLightning/pytorch-lightning/pull/8197))
    * Added `FastForwardSampler` and `CaptureIterableDataset` ([#8307](https://github.com/PyTorchLightning/pytorch-lightning/pull/8307))
    * Set `Loop.restarting=False` at the end of the first iteration ([#8362](https://github.com/PyTorchLightning/pytorch-lightning/pull/8362))
    * Save the loops state with the checkpoint (opt-in) ([#8362](https://github.com/PyTorchLightning/pytorch-lightning/pull/8362))
    * Save a checkpoint to restore the state on exception (opt-in) ([#8362](https://github.com/PyTorchLightning/pytorch-lightning/pull/8362))
    * Added `state_dict` and `load_state_dict` utilities for `CombinedLoader` + utilities for dataloader ([#8364](https://github.com/PyTorchLightning/pytorch-lightning/pull/8364))
- Added `rank_zero_only` to `LightningModule.log` function ([#7966](https://github.com/PyTorchLightning/pytorch-lightning/pull/7966))
- Added `metric_attribute` to `LightningModule.log` function ([#7966](https://github.com/PyTorchLightning/pytorch-lightning/pull/7966))
- Added a warning if `Trainer(log_every_n_steps)` is a value too high for the training dataloader ([#7734](https://github.com/PyTorchLightning/pytorch-lightning/pull/7734))
- Added LightningCLI support for argument links applied on instantiation ([#7895](https://github.com/PyTorchLightning/pytorch-lightning/pull/7895))
- Added LightningCLI support for configurable callbacks that should always be present ([#7964](https://github.com/PyTorchLightning/pytorch-lightning/pull/7964))
- Added DeepSpeed Infinity Support, and updated to DeepSpeed 0.4.0 ([#7234](https://github.com/PyTorchLightning/pytorch-lightning/pull/7234))
- Added support for `torch.nn.UninitializedParameter` in `ModelSummary` ([#7642](https://github.com/PyTorchLightning/pytorch-lightning/pull/7642))
- Added support `LightningModule.save_hyperparameters` when `LightningModule` is a dataclass ([#7992](https://github.com/PyTorchLightning/pytorch-lightning/pull/7992))
- Added support for overriding `optimizer_zero_grad` and `optimizer_step` when using accumulate_grad_batches ([#7980](https://github.com/PyTorchLightning/pytorch-lightning/pull/7980))
- Added `logger` boolean flag to `save_hyperparameters` ([#7960](https://github.com/PyTorchLightning/pytorch-lightning/pull/7960))
- Added support for calling scripts using the module syntax (`python -m package.script`) ([#8073](https://github.com/PyTorchLightning/pytorch-lightning/pull/8073))
- Added support for optimizers and learning rate schedulers to `LightningCLI` ([#8093](https://github.com/PyTorchLightning/pytorch-lightning/pull/8093))
- Added XLA Profiler ([#8014](https://github.com/PyTorchLightning/pytorch-lightning/pull/8014))
- Added `PrecisionPlugin.{pre,post}_backward` ([#8328](https://github.com/PyTorchLightning/pytorch-lightning/pull/8328))
- Added `on_load_checkpoint` and `on_save_checkpoint` hooks to the `PrecisionPlugin` base class ([#7831](https://github.com/PyTorchLightning/pytorch-lightning/pull/7831))
- Added `max_depth` parameter in `ModelSummary` ([#8062](https://github.com/PyTorchLightning/pytorch-lightning/pull/8062))
- Added `XLAStatsMonitor` callback ([#8235](https://github.com/PyTorchLightning/pytorch-lightning/pull/8235))
- Added `restore` function and `restarting` attribute to base `Loop` ([#8247](https://github.com/PyTorchLightning/pytorch-lightning/pull/8247))
- Added support for `save_hyperparameters` in `LightningDataModule` ([#3792](https://github.com/PyTorchLightning/pytorch-lightning/pull/3792))
- Added the `ModelCheckpoint(save_on_train_epoch_end)` to choose when to run the saving logic ([#8389](https://github.com/PyTorchLightning/pytorch-lightning/pull/8389))
- Added `LSFEnvironment` for distributed training with the LSF resource manager `jsrun` ([#5102](https://github.com/PyTorchLightning/pytorch-lightning/pull/5102))
- Added support for `accelerator='cpu'|'gpu'|'tpu'|'ipu'|'auto'` ([#7808](https://github.com/PyTorchLightning/pytorch-lightning/pull/7808))
- Added `tpu_spawn_debug` to plugin registry ([#7933](https://github.com/PyTorchLightning/pytorch-lightning/pull/7933))
- Enabled traditional/manual launching of DDP processes through `LOCAL_RANK` and `NODE_RANK` environment variable assignments ([#7480](https://github.com/PyTorchLightning/pytorch-lightning/pull/7480))
- Added `quantize_on_fit_end` argument to `QuantizationAwareTraining` ([#8464](https://github.com/PyTorchLightning/pytorch-lightning/pull/8464))
- Added experimental support for loop specialization ([#8226](https://github.com/PyTorchLightning/pytorch-lightning/pull/8226))
- Added support for `devices` flag to Trainer ([#8440](https://github.com/PyTorchLightning/pytorch-lightning/pull/8440))
- Added private `prevent_trainer_and_dataloaders_deepcopy` context manager on the `LightningModule` ([#8472](https://github.com/PyTorchLightning/pytorch-lightning/pull/8472))
- Added support for providing callables to the Lightning CLI instead of types ([#8400](https://github.com/PyTorchLightning/pytorch-lightning/pull/8400))

### Changed

- Decoupled device parsing logic from Accelerator connector to Trainer ([#8180](https://github.com/PyTorchLightning/pytorch-lightning/pull/8180))
- Changed the `Trainer`'s `checkpoint_callback` argument to allow only boolean values ([#7539](https://github.com/PyTorchLightning/pytorch-lightning/pull/7539))
- Log epoch metrics before the `on_evaluation_end` hook ([#7272](https://github.com/PyTorchLightning/pytorch-lightning/pull/7272))
- Explicitly disallow calling `self.log(on_epoch=False)` during epoch-only or single-call hooks ([#7874](https://github.com/PyTorchLightning/pytorch-lightning/pull/7874))
- Changed these `Trainer` methods to be protected: `call_setup_hook`, `call_configure_sharded_model`, `pre_dispatch`, `dispatch`, `post_dispatch`, `call_teardown_hook`, `run_train`, `run_sanity_check`, `run_evaluate`, `run_evaluation`, `run_predict`, `track_output_for_epoch_end`
- Changed `metrics_to_scalars` to work with any collection or value ([#7888](https://github.com/PyTorchLightning/pytorch-lightning/pull/7888))
- Changed `clip_grad_norm` to use `torch.nn.utils.clip_grad_norm_` ([#7025](https://github.com/PyTorchLightning/pytorch-lightning/pull/7025))
- Validation is now always run inside the training epoch scope ([#7357](https://github.com/PyTorchLightning/pytorch-lightning/pull/7357))
- `ModelCheckpoint` now runs at the end of the training epoch by default ([#8389](https://github.com/PyTorchLightning/pytorch-lightning/pull/8389))
- `EarlyStopping` now runs at the end of the training epoch by default ([#8286](https://github.com/PyTorchLightning/pytorch-lightning/pull/8286))
- Refactored Loops
    * Moved attributes `global_step`, `current_epoch`, `max/min_steps`, `max/min_epochs`, `batch_idx`, and `total_batch_idx` to TrainLoop ([#7437](https://github.com/PyTorchLightning/pytorch-lightning/pull/7437))
    * Refactored result handling in training loop ([#7506](https://github.com/PyTorchLightning/pytorch-lightning/pull/7506))
    * Moved attributes `hiddens` and `split_idx` to TrainLoop ([#7507](https://github.com/PyTorchLightning/pytorch-lightning/pull/7507))
    * Refactored the logic around manual and automatic optimization inside the optimizer loop ([#7526](https://github.com/PyTorchLightning/pytorch-lightning/pull/7526))
    * Simplified "should run validation" logic ([#7682](https://github.com/PyTorchLightning/pytorch-lightning/pull/7682))
    * Simplified logic for updating the learning rate for schedulers ([#7682](https://github.com/PyTorchLightning/pytorch-lightning/pull/7682))
    * Removed the `on_epoch` guard from the "should stop" validation check ([#7701](https://github.com/PyTorchLightning/pytorch-lightning/pull/7701))
    * Refactored internal loop interface; added new classes `FitLoop`, `TrainingEpochLoop`, `TrainingBatchLoop` ([#7871](https://github.com/PyTorchLightning/pytorch-lightning/pull/7871), [#8077](https://github.com/PyTorchLightning/pytorch-lightning/pull/8077))
    * Removed `pytorch_lightning/trainer/training_loop.py` ([#7985](https://github.com/PyTorchLightning/pytorch-lightning/pull/7985))
    * Refactored evaluation loop interface; added new classes `DataLoaderLoop`, `EvaluationLoop`, `EvaluationEpochLoop` ([#7990](https://github.com/PyTorchLightning/pytorch-lightning/pull/7990), [#8077](https://github.com/PyTorchLightning/pytorch-lightning/pull/8077))
    * Removed `pytorch_lightning/trainer/evaluation_loop.py` ([#8056](https://github.com/PyTorchLightning/pytorch-lightning/pull/8056))
    * Restricted public access to several internal functions ([#8024](https://github.com/PyTorchLightning/pytorch-lightning/pull/8024))
    * Refactored trainer `_run_*` functions and separate evaluation loops ([#8065](https://github.com/PyTorchLightning/pytorch-lightning/pull/8065))
    * Refactored prediction loop interface; added new classes `PredictionLoop`, `PredictionEpochLoop` ([#7700](https://github.com/PyTorchLightning/pytorch-lightning/pull/7700), [#8077](https://github.com/PyTorchLightning/pytorch-lightning/pull/8077))
    * Removed `pytorch_lightning/trainer/predict_loop.py` ([#8094](https://github.com/PyTorchLightning/pytorch-lightning/pull/8094))
    * Moved result teardown to the loops ([#8245](https://github.com/PyTorchLightning/pytorch-lightning/pull/8245))
    * Improve `Loop` API to better handle children `state_dict` and `progress` ([#8334](https://github.com/PyTorchLightning/pytorch-lightning/pull/8334))
- Refactored logging
    * Renamed and moved `core/step_result.py` to `trainer/connectors/logger_connector/result.py` ([#7736](https://github.com/PyTorchLightning/pytorch-lightning/pull/7736))
    * Dramatically simplify the `LoggerConnector` ([#7882](https://github.com/PyTorchLightning/pytorch-lightning/pull/7882))
    * `trainer.{logged,progress_bar,callback}_metrics` are now updated on-demand ([#7882](https://github.com/PyTorchLightning/pytorch-lightning/pull/7882))
    * Completely overhaul the `Result` object in favor of `ResultMetric` ([#7882](https://github.com/PyTorchLightning/pytorch-lightning/pull/7882))
    * Improve epoch-level reduction time and overall memory usage ([#7882](https://github.com/PyTorchLightning/pytorch-lightning/pull/7882))
    * Allow passing `self.log(batch_size=...)` ([#7891](https://github.com/PyTorchLightning/pytorch-lightning/pull/7891))
    * Each of the training loops now keeps its own results collection ([#7891](https://github.com/PyTorchLightning/pytorch-lightning/pull/7891))
    * Remove `EpochResultStore` and `HookResultStore` in favor of `ResultCollection` ([#7909](https://github.com/PyTorchLightning/pytorch-lightning/pull/7909))
    * Remove `MetricsHolder` ([#7909](https://github.com/PyTorchLightning/pytorch-lightning/pull/7909))
- Moved `ignore_scalar_return_in_dp` warning suppression to the DataParallelPlugin class ([#7421](https://github.com/PyTorchLightning/pytorch-lightning/pull/7421/))
- Changed the behaviour when logging evaluation step metrics to no longer append `/epoch_*` to the metric name ([#7351](https://github.com/PyTorchLightning/pytorch-lightning/pull/7351))
- Raised `ValueError` when a `None` value is `self.log`-ed ([#7771](https://github.com/PyTorchLightning/pytorch-lightning/pull/7771))
- Changed `resolve_training_type_plugins` to allow setting `num_nodes` and `sync_batchnorm` from `Trainer` setting ([#7026](https://github.com/PyTorchLightning/pytorch-lightning/pull/7026))
- Default `seed_everything(workers=True)` in the `LightningCLI` ([#7504](https://github.com/PyTorchLightning/pytorch-lightning/pull/7504))
- Changed `model.state_dict()` in `CheckpointConnector` to allow `training_type_plugin` to customize the model's `state_dict()` ([#7474](https://github.com/PyTorchLightning/pytorch-lightning/pull/7474))
- `MLflowLogger` now uses the env variable `MLFLOW_TRACKING_URI` as default tracking URI ([#7457](https://github.com/PyTorchLightning/pytorch-lightning/pull/7457))
- Changed `Trainer` arg and functionality from `reload_dataloaders_every_epoch` to `reload_dataloaders_every_n_epochs` ([#5043](https://github.com/PyTorchLightning/pytorch-lightning/pull/5043))
- Changed `WandbLogger(log_model={True/'all'})` to log models as artifacts ([#6231](https://github.com/PyTorchLightning/pytorch-lightning/pull/6231))
- MLFlowLogger now accepts `run_name` as an constructor argument ([#7622](https://github.com/PyTorchLightning/pytorch-lightning/issues/7622))
- Changed `teardown()` in `Accelerator` to allow `training_type_plugin` to customize `teardown` logic ([#7579](https://github.com/PyTorchLightning/pytorch-lightning/pull/7579))
- `Trainer.fit` now raises an error when using manual optimization with unsupported features such as `gradient_clip_val` or `accumulate_grad_batches` ([#7788](https://github.com/PyTorchLightning/pytorch-lightning/pull/7788))
- Accelerator hooks are called regardless if `LightningModule` overrides the same hooks ([#7826](https://github.com/PyTorchLightning/pytorch-lightning/pull/7826))
- Moved profilers to their own file ([#7822](https://github.com/PyTorchLightning/pytorch-lightning/pull/7822))
- The `on_after_backward` hook is now called on accumulating iterations. Use the `on_before_optimizer_step` hook to mimic the old behaviour ([#8328](https://github.com/PyTorchLightning/pytorch-lightning/pull/8328))
- The mixed precision loss is no longer unscaled before the `on_after_backward` hook. Use the `on_before_optimizer_step` hook to mimic the old behaviour  ([#8328](https://github.com/PyTorchLightning/pytorch-lightning/pull/8328))
- The `TrainingTypePlugin.{pre,post}_backward` hooks no longer take the `optimizer, opt_idx, should_accumulate` arguments ([#8328](https://github.com/PyTorchLightning/pytorch-lightning/pull/8328))
- The `PrecisionPlugin.backward` hooks no longer returns a value ([#8328](https://github.com/PyTorchLightning/pytorch-lightning/pull/8328))
- The `PrecisionPlugin.backward` hooks no longer takes a `should_accumulate` argument ([#8328](https://github.com/PyTorchLightning/pytorch-lightning/pull/8328))
- Added the `on_before_backward` hook ([#7865](https://github.com/PyTorchLightning/pytorch-lightning/pull/7865))
- `LightningCLI` now aborts with a clearer message if config already exists and disables save config during `fast_dev_run`([#7963](https://github.com/PyTorchLightning/pytorch-lightning/pull/7963))
- Saved the `LightningCLI` config on `setup` and only on the main process ([#8017](https://github.com/PyTorchLightning/pytorch-lightning/pull/8017))
- Dropped the `LightningCLI` `ArgumentParser` when pickling ([#8017](https://github.com/PyTorchLightning/pytorch-lightning/pull/8017))
- Skip `broadcast` if distributed not initialized for the spawn plugins ([#8017](https://github.com/PyTorchLightning/pytorch-lightning/pull/8017))
- `Trainer(resume_from_checkpoint=...)` now restores the model directly after `LightningModule.setup()`, which is before `LightningModule.configure_sharded_model()` ([#7652](https://github.com/PyTorchLightning/pytorch-lightning/pull/7652))
- Moved `torch.cuda.set_device()` to enable collective calls earlier in setup ([#8312](https://github.com/PyTorchLightning/pytorch-lightning/pull/8312))
- Used XLA utility API to move data to CPU (Single TPU core) ([#8078](https://github.com/PyTorchLightning/pytorch-lightning/pull/8078))
- Improved error messages in `replace_sampler` when the `DataLoader` attributes are not included in the signature or the signature is missing optional arguments ([#8519](https://github.com/PyTorchLightning/pytorch-lightning/pull/8519))
- Moved `DeviceDtypeModuleMixin` and `HyperparametersMixin` mixin to `core` ([#8396](https://github.com/PyTorchLightning/pytorch-lightning/pull/8396))
- Return the `default_root_dir` as the `log_dir` when the logger is a `LoggerCollection` ([#8187](https://github.com/PyTorchLightning/pytorch-lightning/pull/8187))

### Deprecated

- Deprecated `LightningModule.loaded_optimizer_states_dict` ([#8229](https://github.com/PyTorchLightning/pytorch-lightning/pull/8229))
- Standardized the dataloaders arguments of `trainer.{fit,valdiate,test,tune}` ([#7431](https://github.com/PyTorchLightning/pytorch-lightning/pull/7431))
- Deprecated `DataModule` properties: `has_prepared_data`, `has_setup_fit`, `has_setup_validate`, `has_setup_test`, `has_setup_predict`, `has_teardown_fit`, `has_teardown_validate`, `has_teardown_test`, `has_teardown_predict` ([#7657](https://github.com/PyTorchLightning/pytorch-lightning/pull/7657/))
- Deprecated `TrainerModelHooksMixin` in favor of `pytorch_lightning.utilities.signature_utils` ([#7422](https://github.com/PyTorchLightning/pytorch-lightning/pull/7422))
- Deprecated `num_nodes` and `sync_batchnorm` arguments in `DDPPlugin` and `DDPSpawnPlugin` ([#7026](https://github.com/PyTorchLightning/pytorch-lightning/pull/7026))
- Deprecated `self.log(sync_dist_op)` in favor of `self.log(reduce_fx)`. ([#7891](https://github.com/PyTorchLightning/pytorch-lightning/pull/7891))
- Deprecated `is_overridden(model=...)` in favor of `is_overridden(instance=...)` ([#7918](https://github.com/PyTorchLightning/pytorch-lightning/pull/7918))
- Deprecated automatically detaching returned extras with grads ([#7994](https://github.com/PyTorchLightning/pytorch-lightning/pull/7994))
- Deprecated default value of `monitor` argument in EarlyStopping callback to enforce `monitor` as a required argument ([#7907](https://github.com/PyTorchLightning/pytorch-lightning/pull/7907))
- Deprecated importing `rank_zero_{warn,deprecation}` directly from `pytorch_lightning.utilities.distributed` ([#8085](https://github.com/PyTorchLightning/pytorch-lightning/pull/8085))
- Deprecated the use of `CheckpointConnector.hpc_load()` in favor of `CheckpointConnector.restore()` ([#7652](https://github.com/PyTorchLightning/pytorch-lightning/pull/7652))
- Deprecated `ModelCheckpoint(every_n_val_epochs)` in favor of `ModelCheckpoint(every_n_epochs)` ([#8383](https://github.com/PyTorchLightning/pytorch-lightning/pull/8383))
- Deprecated `DDPPlugin.task_idx` in favor of `DDPPlugin.local_rank` ([#8203](https://github.com/PyTorchLightning/pytorch-lightning/pull/8203))
- Deprecated the `Trainer.train_loop` property in favor of `Trainer.fit_loop` ([#8025](https://github.com/PyTorchLightning/pytorch-lightning/pull/8025))
- Deprecated the `Trainer.disable_validation` property in favor of `not Trainer.enable_validation` ([#8291](https://github.com/PyTorchLightning/pytorch-lightning/pull/8291))
- Deprecated `mode` parameter in `ModelSummary` in favor of `max_depth` ([#8062](https://github.com/PyTorchLightning/pytorch-lightning/pull/8062))
- Deprecated `reload_dataloaders_every_epoch` argument of `Trainer` in favor of `reload_dataloaders_every_n_epochs` ([#5043](https://github.com/PyTorchLightning/pytorch-lightning/pull/5043))
- Deprecated `distributed_backend` argument for `Trainer` ([#8575](https://github.com/PyTorchLightning/pytorch-lightning/pull/8575))

### Removed

- Dropped official support/testing for PyTorch <1.6 ([#8288](https://github.com/PyTorchLightning/pytorch-lightning/pull/8288))
- Removed `ProfilerConnector` ([#7654](https://github.com/PyTorchLightning/pytorch-lightning/pull/7654))
- Pruned deprecated classif. metrics from `pytorch_lightning.metrics.functional.classification` ([#7499](https://github.com/PyTorchLightning/pytorch-lightning/pull/7499))
- Removed deprecated data parallel classes `LightningDataParallel` and `LightningDistributedDataParallel` from `pytorch_lightning.overrides.data_parallel` ([#7510](https://github.com/PyTorchLightning/pytorch-lightning/pull/7510))
- Removed deprecated trainer attributes - `get_model` and `accelerator_backend` ([#7502](https://github.com/PyTorchLightning/pytorch-lightning/pull/7502))
- Removed support for automatically monitoring the `val_loss` key with `ModelCheckpoint`. Pass your `monitor` of choice to the `ModelCheckpoint` instance instead ([#8293](https://github.com/PyTorchLightning/pytorch-lightning/pull/8293))
- Removed support for `self.log(tbptt_reduce_fx)` and `self.log(tbptt_pad_token)`. Please, open a discussion explaining your use-case if you relied on these. ([#7644](https://github.com/PyTorchLightning/pytorch-lightning/pull/7644))
- Removed deprecated utils modules `model_utils`, `warning_utils`, `xla_device_utils` and partially `argparse_utils` ([#7503](https://github.com/PyTorchLightning/pytorch-lightning/pull/7503))
- Removed `RPCPlugin` and `RPCSequentialPlugin`. If you were successfully using these plugins, please open a GitHub discussion about your use case ([#8101](https://github.com/PyTorchLightning/pytorch-lightning/pull/8101))
- Removed deprecated trainer attributes - `on_cpu`, `on_tpu`, `use_tpu`, `on_gpu`, `use_dp`, `use_ddp`, `use_ddp2`, `use_horovod`, `use_single_gpu` ([#7501](https://github.com/PyTorchLightning/pytorch-lightning/pull/7501))
- Removed deprecated `optimizer` argument in `LightningModule.manual_backward()`; Toggling optimizers in manual optimization should be done using `LightningModule.{un}toggle_optimizer()` ([#8287](https://github.com/PyTorchLightning/pytorch-lightning/pull/8287))
- Removed DeepSpeed FP16 Exception as FP32 is now supported ([#8462](https://github.com/PyTorchLightning/pytorch-lightning/pull/8462))
- Removed environment variable `PL_EXP_VERSION` from DDP subprocesses ([7403](https://github.com/PyTorchLightning/pytorch-lightning/pull/7403))

### Fixed

- Fixed the `GPUStatsMonitor` callbacks to use the correct GPU IDs if `CUDA_VISIBLE_DEVICES` set ([#8260](https://github.com/PyTorchLightning/pytorch-lightning/pull/8260))
- Fixed `lr_scheduler` checkpointed state by calling `update_lr_schedulers` before saving checkpoints ([#7877](https://github.com/PyTorchLightning/pytorch-lightning/pull/7877))
- Fixed ambiguous warning when both overfit and train dataloader shuffling are enabled ([#7685](https://github.com/PyTorchLightning/pytorch-lightning/pull/7685))
- Fixed dev debugger memory growing due to tracking events even when disabled ([#7875](https://github.com/PyTorchLightning/pytorch-lightning/pull/7875))
- Fixed `None` loss keys getting added in `training_epoch_end` when using manual optimization and not returning a loss ([#7772](https://github.com/PyTorchLightning/pytorch-lightning/pull/7772))
- Fixed a bug where `precision=64` with `accelerator='ddp_spawn'` would throw a pickle error ([#6924](https://github.com/PyTorchLightning/pytorch-lightning/pull/6924))
- Do not override the existing `epoch` value in `logged_metrics` when already logged by the user ([#7982](https://github.com/PyTorchLightning/pytorch-lightning/issues/7982))
- Support for manual optimization with DeepSpeed ([#7970](https://github.com/PyTorchLightning/pytorch-lightning/pull/7970))
- Fixed `dataloader_idx` argument value when predicting with only one `DataLoader` ([#7941](https://github.com/PyTorchLightning/pytorch-lightning/pull/7941))
- Fixed passing the `stage` argument of `Callback.{setup,teardown}` as a keyword ([#7973](https://github.com/PyTorchLightning/pytorch-lightning/pull/7973))
- Fixed metrics generated during `validation sanity checking` are cleaned on end ([#8171](https://github.com/PyTorchLightning/pytorch-lightning/pull/8171))
- Fixed `log_gpu_memory` metrics not being added to `logging` when nothing else is logged ([#8174](https://github.com/PyTorchLightning/pytorch-lightning/pull/8174))
- Fixed a bug where calling `log` with a `Metric` instance would raise an error if it was a nested attribute of the model ([#8181](https://github.com/PyTorchLightning/pytorch-lightning/pull/8181))
- Fixed a bug where using `precision=64` would cause buffers with complex dtype to be cast to real ([#8208](https://github.com/PyTorchLightning/pytorch-lightning/pull/8208))
- Fixed `is_overridden` returning true for wrapped functions with no changes ([#8296](https://github.com/PyTorchLightning/pytorch-lightning/pull/8296))
- Fixed a bug where `truncated_bptt_steps` would throw an AttributeError when the target RNN has multiple hidden states ([#8145](https://github.com/PyTorchLightning/pytorch-lightning/pull/8145))
- Fixed `self.optimizers()` not returning a single optimizer if it had been wrapped ([#8326](https://github.com/PyTorchLightning/pytorch-lightning/pull/8326))
- Fixed the `on_after_backward` hook not getting called when using manual optimization and no plugins ([#8328](https://github.com/PyTorchLightning/pytorch-lightning/pull/8328))
- Fixed the `LightningModule.backward` hook only getting called with the `apex` plugin when using manual optimization ([#8328](https://github.com/PyTorchLightning/pytorch-lightning/pull/8328))
- Fixed moving batch to device before sending it to the `on_*_batch_start`/`on_*_batch_end` callbacks and model hooks ([#7378](https://github.com/PyTorchLightning/pytorch-lightning/pull/7378))
- Fixed passing a custom `DDPPlugin` when choosing `accelerator="ddp_cpu"` for the accelerator ([#6208](https://github.com/PyTorchLightning/pytorch-lightning/pull/6208))
- Fixed missing call to `LightningModule.untoggle_optimizer` in training loop when running gradient accumulation with multiple optimizers ([#8284](https://github.com/PyTorchLightning/pytorch-lightning/pull/8284))
- Fixed hash of LightningEnum to work with value instead of name ([#8421](https://github.com/PyTorchLightning/pytorch-lightning/pull/8421)).
- Fixed a bug where an extra checkpoint was saved at the end of training if the `val_check_interval` did not align with the number of training batches ([#7724](https://github.com/PyTorchLightning/pytorch-lightning/pull/7724))
- Fixed hash of LightningEnum to work with value instead of name([#8421](https://github.com/PyTorchLightning/pytorch-lightning/pull/8421)).
- Fixed `move_data_to_device` to return the batch if the object `to` function didn't return `self` ([#8433](https://github.com/PyTorchLightning/pytorch-lightning/pull/8433))
- Fixed progress bar updates for Pod Training ([#8258](https://github.com/PyTorchLightning/pytorch-lightning/pull/8258))
- Fixed clearing dataloader references before attaching new dataloaders in consecutive `Trainer.{fit,validate,test,predict}´ runs ([#8442](https://github.com/PyTorchLightning/pytorch-lightning/pull/8442))
- Fixed memory leaks on GPU by moving `optimizer_states`, `ResultCollection.extra`, `ResultMetric` attributes, and `LoggerConnector` metrics to `cpu`. Also, delete the DDP wrapper on `teardown` ([#8490](https://github.com/PyTorchLightning/pytorch-lightning/pull/8490))
- Fixed `SWA` callback using LightningModule `prevent_trainer_and_dataloaders_deepcopy` to avoid OOM ([#8472](https://github.com/PyTorchLightning/pytorch-lightning/pull/8472))
- Fixed `ModelPruning` callback `on_save_checkpoint` to avoid making a `deepcopy` potentially leading to OOM ([#8472](https://github.com/PyTorchLightning/pytorch-lightning/pull/8472))
- Fixed the sampler replacement logic for `DataLoader`s which do not define all `DataLoader` attributes as `__init__` parameters ([#8519](https://github.com/PyTorchLightning/pytorch-lightning/pull/8519))
- Fixed DeepSpeed Windows support ([#8488](https://github.com/PyTorchLightning/pytorch-lightning/pull/8488))
- Fixed DeepSpeed not properly setting the trainer `lr_schedulers` attribute ([#8527](https://github.com/PyTorchLightning/pytorch-lightning/pull/8527))
- Fixed experiment version and log-dir divergence in DDP when using multiple `Trainer` instances in sequence ([7403](https://github.com/PyTorchLightning/pytorch-lightning/pull/7403))
- Enabled manual optimization for TPUs ([#8458](https://github.com/PyTorchLightning/pytorch-lightning/pull/8458))
- Fixed `accumulate_grad_batches` not been recomputed during model reload ([#5334](https://github.com/PyTorchLightning/pytorch-lightning/pull/5334))
- Fixed a `TypeError` when wrapping optimizers in the `HorovodPlugin` and running `Trainer.test` ([#7840](https://github.com/PyTorchLightning/pytorch-lightning/pull/7840))
- Fixed `BackboneFinetuning` restoration ([#8501](https://github.com/PyTorchLightning/pytorch-lightning/pull/8501))
- Fixed `lr_scheduler` with metric (e.g. `torch.optim.lr_scheduler.ReduceLROnPlateau`) when using `automatic_optimization = False` ([#7643](https://github.com/PyTorchLightning/pytorch-lightning/pull/7643))
- Fixed `DeepSpeed` breaking with no schedulers ([#8580](https://github.com/PyTorchLightning/pytorch-lightning/pull/8580))


## [1.3.8] - 2021-07-01

### Fixed

- Fixed a sync deadlock when checkpointing a `LightningModule` that uses a torchmetrics 0.4 `Metric` ([#8218](https://github.com/PyTorchLightning/pytorch-lightning/pull/8218))
- Fixed compatibility TorchMetrics v0.4 ([#8206](https://github.com/PyTorchLightning/pytorch-lightning/pull/8206))
- Added torchelastic check when sanitizing GPUs ([#8095](https://github.com/PyTorchLightning/pytorch-lightning/pull/8095))
- Fixed a DDP info message that was never shown ([#8111](https://github.com/PyTorchLightning/pytorch-lightning/pull/8111))
- Fixed metrics deprecation message at module import level ([#8163](https://github.com/PyTorchLightning/pytorch-lightning/pull/8163))
- Fixed a bug where an infinite recursion would be triggered when using the `BaseFinetuning` callback on a model that contains a `ModuleDict` ([#8170](https://github.com/PyTorchLightning/pytorch-lightning/pull/8170))
- Added a mechanism to detect `deadlock` for `DDP` when only 1 process trigger an `Exception`. The mechanism will `kill the processes` when it happens ([#8167](https://github.com/PyTorchLightning/pytorch-lightning/pull/8167))
- Fixed NCCL error when selecting non-consecutive device ids ([#8165](https://github.com/PyTorchLightning/pytorch-lightning/pull/8165))
- Fixed SWA to also work with `IterableDataset` ([#8172](https://github.com/PyTorchLightning/pytorch-lightning/pull/8172))


## [1.3.7] - 2021-06-22

### Fixed

- Fixed a bug where skipping an optimizer while using amp causes amp to trigger an assertion error ([#7975](https://github.com/PyTorchLightning/pytorch-lightning/pull/7975))
- Fixed deprecation messages not showing due to incorrect stacklevel ([#8002](https://github.com/PyTorchLightning/pytorch-lightning/pull/8002), [#8005](https://github.com/PyTorchLightning/pytorch-lightning/pull/8005))
- Fixed setting a `DistributedSampler` when using a distributed plugin in a custom accelerator ([#7814](https://github.com/PyTorchLightning/pytorch-lightning/pull/7814))
- Improved `PyTorchProfiler` chrome traces names ([#8009](https://github.com/PyTorchLightning/pytorch-lightning/pull/8009))
- Fixed moving the best score to device in `EarlyStopping` callback for TPU devices ([#7959](https://github.com/PyTorchLightning/pytorch-lightning/pull/7959))
- Fixes access to `callback_metrics` in ddp_spawn ([#7916](https://github.com/PyTorchLightning/pytorch-lightning/pull/7916))


## [1.3.6] - 2021-06-15

### Fixed

- Fixed logs overwriting issue for remote filesystems ([#7889](https://github.com/PyTorchLightning/pytorch-lightning/pull/7889))
- Fixed `DataModule.prepare_data` could only be called on the global rank 0 process ([#7945](https://github.com/PyTorchLightning/pytorch-lightning/pull/7945))
- Fixed setting `worker_init_fn` to seed dataloaders correctly when using DDP ([#7942](https://github.com/PyTorchLightning/pytorch-lightning/pull/7942))
- Fixed `BaseFinetuning` callback to properly handle parent modules w/ parameters ([#7931](https://github.com/PyTorchLightning/pytorch-lightning/pull/7931))


## [1.3.5] - 2021-06-08

### Added

- Added warning to Training Step output ([#7779](https://github.com/PyTorchLightning/pytorch-lightning/pull/7779))

### Fixed

- Fixed `LearningRateMonitor` and `BackboneFinetuning` ([#7835](https://github.com/PyTorchLightning/pytorch-lightning/pull/7835))
- Minor improvements to `apply_to_collection` and type signature of `log_dict` ([#7851](https://github.com/PyTorchLightning/pytorch-lightning/pull/7851))
- Fixed docker versions ([#7834](https://github.com/PyTorchLightning/pytorch-lightning/pull/7834))
- Fixed sharded training check for fp16 precision ([#7825](https://github.com/PyTorchLightning/pytorch-lightning/pull/7825))
- Fixed support for torch Module type hints in LightningCLI ([#7807](https://github.com/PyTorchLightning/pytorch-lightning/pull/7807))

### Changed

- Move `training_output` validation to after `train_step_end` ([#7868](https://github.com/PyTorchLightning/pytorch-lightning/pull/7868))


## [1.3.4] - 2021-06-01

### Fixed

- Fixed info message when max training time reached ([#7780](https://github.com/PyTorchLightning/pytorch-lightning/pull/7780))
- Fixed missing `__len__` method to `IndexBatchSamplerWrapper` ([#7681](https://github.com/PyTorchLightning/pytorch-lightning/pull/7681))


## [1.3.3] - 2021-05-27

### Changed

- Changed calling of `untoggle_optimizer(opt_idx)` out of the closure function ([#7563](https://github.com/PyTorchLightning/pytorch-lightning/pull/7563))

### Fixed

- Fixed `ProgressBar` pickling after calling `trainer.predict` ([#7608](https://github.com/PyTorchLightning/pytorch-lightning/pull/7608))
- Fixed broadcasting in multi-node, multi-gpu DDP using torch 1.7 ([#7592](https://github.com/PyTorchLightning/pytorch-lightning/pull/7592))
- Fixed dataloaders are not reset when tuning the model ([#7566](https://github.com/PyTorchLightning/pytorch-lightning/pull/7566))
- Fixed print errors in `ProgressBar` when `trainer.fit` is not called ([#7674](https://github.com/PyTorchLightning/pytorch-lightning/pull/7674))
- Fixed global step update when the epoch is skipped ([#7677](https://github.com/PyTorchLightning/pytorch-lightning/pull/7677))
- Fixed training loop total batch counter when accumulate grad batches was enabled ([#7692](https://github.com/PyTorchLightning/pytorch-lightning/pull/7692))


## [1.3.2] - 2021-05-18

### Changed

- `DataModule`s now avoid duplicate `{setup,teardown,prepare_data}` calls for the same stage ([#7238](https://github.com/PyTorchLightning/pytorch-lightning/pull/7238))

### Fixed

- Fixed parsing of multiple training dataloaders ([#7433](https://github.com/PyTorchLightning/pytorch-lightning/pull/7433))
- Fixed recursive passing of `wrong_type` keyword argument in `pytorch_lightning.utilities.apply_to_collection` ([#7433](https://github.com/PyTorchLightning/pytorch-lightning/pull/7433))
- Fixed setting correct `DistribType` for `ddp_cpu` (spawn) backend ([#7492](https://github.com/PyTorchLightning/pytorch-lightning/pull/7492))
- Fixed incorrect number of calls to LR scheduler when `check_val_every_n_epoch > 1` ([#7032](https://github.com/PyTorchLightning/pytorch-lightning/pull/7032))


## [1.3.1] - 2021-05-11

### Fixed

- Fixed DeepSpeed with IterableDatasets ([#7362](https://github.com/PyTorchLightning/pytorch-lightning/pull/7362))
- Fixed `Trainer.current_epoch` not getting restored after tuning ([#7434](https://github.com/PyTorchLightning/pytorch-lightning/pull/7434))
- Fixed local rank displayed in console log ([#7395](https://github.com/PyTorchLightning/pytorch-lightning/pull/7395))


## [1.3.0] - 2021-05-06

### Added

- Added support for the `EarlyStopping` callback to run at the end of the training epoch ([#6944](https://github.com/PyTorchLightning/pytorch-lightning/pull/6944))
- Added synchronization points before and after `setup` hooks are run ([#7202](https://github.com/PyTorchLightning/pytorch-lightning/pull/7202))
- Added a `teardown` hook to `ClusterEnvironment` ([#6942](https://github.com/PyTorchLightning/pytorch-lightning/pull/6942))
- Added utils for metrics to scalar conversions ([#7180](https://github.com/PyTorchLightning/pytorch-lightning/pull/7180))
- Added utils for NaN/Inf detection for gradients and parameters ([#6834](https://github.com/PyTorchLightning/pytorch-lightning/pull/6834))
- Added more explicit exception message when trying to execute `trainer.test()` or `trainer.validate()` with `fast_dev_run=True` ([#6667](https://github.com/PyTorchLightning/pytorch-lightning/pull/6667))
- Added `LightningCLI` class to provide simple reproducibility with minimum boilerplate training CLI (
    [#4492](https://github.com/PyTorchLightning/pytorch-lightning/pull/4492),
    [#6862](https://github.com/PyTorchLightning/pytorch-lightning/pull/6862),
    [#7156](https://github.com/PyTorchLightning/pytorch-lightning/pull/7156),
    [#7299](https://github.com/PyTorchLightning/pytorch-lightning/pull/7299))
- Added `gradient_clip_algorithm` argument to Trainer for gradient clipping by value ([#6123](https://github.com/PyTorchLightning/pytorch-lightning/pull/6123)).
- Added a way to print to terminal without breaking up the progress bar ([#5470](https://github.com/PyTorchLightning/pytorch-lightning/pull/5470))
- Added support to checkpoint after training steps in `ModelCheckpoint` callback ([#6146](https://github.com/PyTorchLightning/pytorch-lightning/pull/6146))
- Added `TrainerStatus.{INITIALIZING,RUNNING,FINISHED,INTERRUPTED}` ([#7173](https://github.com/PyTorchLightning/pytorch-lightning/pull/7173))
- Added `Trainer.validate()` method to perform one evaluation epoch over the validation set ([#4948](https://github.com/PyTorchLightning/pytorch-lightning/pull/4948))
- Added `LightningEnvironment` for Lightning-specific DDP ([#5915](https://github.com/PyTorchLightning/pytorch-lightning/pull/5915))
- Added `teardown()` hook to LightningDataModule ([#4673](https://github.com/PyTorchLightning/pytorch-lightning/pull/4673))
- Added `auto_insert_metric_name` parameter to `ModelCheckpoint` ([#6277](https://github.com/PyTorchLightning/pytorch-lightning/pull/6277))
- Added arg to `self.log` that enables users to give custom names when dealing with multiple dataloaders ([#6274](https://github.com/PyTorchLightning/pytorch-lightning/pull/6274))
- Added `teardown` method to `BaseProfiler` to enable subclasses defining post-profiling steps outside of `__del__` ([#6370](https://github.com/PyTorchLightning/pytorch-lightning/pull/6370))
- Added `setup` method to `BaseProfiler` to enable subclasses defining pre-profiling steps for every process ([#6633](https://github.com/PyTorchLightning/pytorch-lightning/pull/6633))
- Added no return warning to predict ([#6139](https://github.com/PyTorchLightning/pytorch-lightning/pull/6139))
- Added `Trainer.predict` config validation ([#6543](https://github.com/PyTorchLightning/pytorch-lightning/pull/6543))
- Added `AbstractProfiler` interface ([#6621](https://github.com/PyTorchLightning/pytorch-lightning/pull/6621))
- Added support for including module names for forward in the autograd trace of `PyTorchProfiler` ([#6349](https://github.com/PyTorchLightning/pytorch-lightning/pull/6349))
- Added support for the PyTorch 1.8.1 autograd profiler ([#6618](https://github.com/PyTorchLightning/pytorch-lightning/pull/6618))
- Added `outputs` parameter to callback's `on_validation_epoch_end` & `on_test_epoch_end` hooks ([#6120](https://github.com/PyTorchLightning/pytorch-lightning/pull/6120))
- Added `configure_sharded_model` hook ([#6679](https://github.com/PyTorchLightning/pytorch-lightning/pull/6679))
- Added support for `precision=64`, enabling training with double precision ([#6595](https://github.com/PyTorchLightning/pytorch-lightning/pull/6595))
- Added support for DDP communication hooks ([#6736](https://github.com/PyTorchLightning/pytorch-lightning/pull/6736))
- Added `artifact_location` argument to `MLFlowLogger` which will be passed to the `MlflowClient.create_experiment` call ([#6677](https://github.com/PyTorchLightning/pytorch-lightning/pull/6677))
- Added `model` parameter to precision plugins' `clip_gradients` signature (
    [#6764](https://github.com/PyTorchLightning/pytorch-lightning/pull/6764),
    [#7231](https://github.com/PyTorchLightning/pytorch-lightning/pull/7231))
- Added `is_last_batch` attribute to `Trainer` ([#6825](https://github.com/PyTorchLightning/pytorch-lightning/pull/6825))
- Added `LightningModule.lr_schedulers()` for manual optimization  ([#6567](https://github.com/PyTorchLightning/pytorch-lightning/pull/6567))
- Added `MpModelWrapper` in TPU Spawn ([#7045](https://github.com/PyTorchLightning/pytorch-lightning/pull/7045))
- Added `max_time` Trainer argument to limit training time ([#6823](https://github.com/PyTorchLightning/pytorch-lightning/pull/6823))
- Added `on_predict_{batch,epoch}_{start,end}` hooks ([#7141](https://github.com/PyTorchLightning/pytorch-lightning/pull/7141))
- Added new `EarlyStopping` parameters `stopping_threshold` and `divergence_threshold` ([#6868](https://github.com/PyTorchLightning/pytorch-lightning/pull/6868))
- Added `debug` flag to TPU Training Plugins (PT_XLA_DEBUG) ([#7219](https://github.com/PyTorchLightning/pytorch-lightning/pull/7219))
- Added new `UnrepeatedDistributedSampler` and `IndexBatchSamplerWrapper` for tracking distributed predictions ([#7215](https://github.com/PyTorchLightning/pytorch-lightning/pull/7215))
- Added `trainer.predict(return_predictions=None|False|True)` ([#7215](https://github.com/PyTorchLightning/pytorch-lightning/pull/7215))
- Added `BasePredictionWriter` callback to implement prediction saving ([#7127](https://github.com/PyTorchLightning/pytorch-lightning/pull/7127))
- Added `trainer.tune(scale_batch_size_kwargs, lr_find_kwargs)` arguments to configure the tuning algorithms ([#7258](https://github.com/PyTorchLightning/pytorch-lightning/pull/7258))
- Added `tpu_distributed` check for TPU Spawn barrier ([#7241](https://github.com/PyTorchLightning/pytorch-lightning/pull/7241))
- Added device updates to TPU Spawn for Pod training ([#7243](https://github.com/PyTorchLightning/pytorch-lightning/pull/7243))
- Added warning when missing `Callback` and using `resume_from_checkpoint` ([#7254](https://github.com/PyTorchLightning/pytorch-lightning/pull/7254))
- DeepSpeed single file saving ([#6900](https://github.com/PyTorchLightning/pytorch-lightning/pull/6900))
- Added Training type Plugins Registry (
    [#6982](https://github.com/PyTorchLightning/pytorch-lightning/pull/6982),
    [#7063](https://github.com/PyTorchLightning/pytorch-lightning/pull/7063),
    [#7214](https://github.com/PyTorchLightning/pytorch-lightning/pull/7214),
    [#7224](https://github.com/PyTorchLightning/pytorch-lightning/pull/7224)
)
- Add `ignore` param to `save_hyperparameters` ([#6056](https://github.com/PyTorchLightning/pytorch-lightning/pull/6056))

### Changed

- Changed `LightningModule.truncated_bptt_steps` to be property ([#7323](https://github.com/PyTorchLightning/pytorch-lightning/pull/7323))
- Changed `EarlyStopping` callback from by default running `EarlyStopping.on_validation_end` if only training is run. Set `check_on_train_epoch_end` to run the callback at the end of the train epoch instead of at the end of the validation epoch ([#7069](https://github.com/PyTorchLightning/pytorch-lightning/pull/7069))
- Renamed `pytorch_lightning.callbacks.swa` to `pytorch_lightning.callbacks.stochastic_weight_avg` ([#6259](https://github.com/PyTorchLightning/pytorch-lightning/pull/6259))
- Refactor `RunningStage` and `TrainerState` usage (
    [#4945](https://github.com/PyTorchLightning/pytorch-lightning/pull/4945),
    [#7173](https://github.com/PyTorchLightning/pytorch-lightning/pull/7173))
    * Added `RunningStage.SANITY_CHECKING`
    * Added `TrainerFn.{FITTING,VALIDATING,TESTING,PREDICTING,TUNING}`
    * Changed `trainer.evaluating` to return `True` if validating or testing
- Changed `setup()` and `teardown()` stage argument to take any of `{fit,validate,test,predict}` ([#6386](https://github.com/PyTorchLightning/pytorch-lightning/pull/6386))
- Changed profilers to save separate report files per state and rank ([#6621](https://github.com/PyTorchLightning/pytorch-lightning/pull/6621))
- The trainer no longer tries to save a checkpoint on exception or run callback's `on_train_end` functions ([#6864](https://github.com/PyTorchLightning/pytorch-lightning/pull/6864))
- Changed `PyTorchProfiler` to use `torch.autograd.profiler.record_function` to record functions ([#6349](https://github.com/PyTorchLightning/pytorch-lightning/pull/6349))
- Disabled `lr_scheduler.step()` in manual optimization  ([#6825](https://github.com/PyTorchLightning/pytorch-lightning/pull/6825))
- Changed warnings and recommendations for dataloaders in `ddp_spawn` ([#6762](https://github.com/PyTorchLightning/pytorch-lightning/pull/6762))
- `pl.seed_everything` will now also set the seed on the `DistributedSampler` ([#7024](https://github.com/PyTorchLightning/pytorch-lightning/pull/7024))
- Changed default setting for communication of multi-node training using `DDPShardedPlugin` ([#6937](https://github.com/PyTorchLightning/pytorch-lightning/pull/6937))
- `trainer.tune()` now returns the tuning result ([#7258](https://github.com/PyTorchLightning/pytorch-lightning/pull/7258))
- `LightningModule.from_datasets()` now accepts `IterableDataset` instances as training datasets. ([#7503](https://github.com/PyTorchLightning/pytorch-lightning/pull/7503))
- Changed `resume_from_checkpoint` warning to an error when the checkpoint file does not exist ([#7075](https://github.com/PyTorchLightning/pytorch-lightning/pull/7075))
- Automatically set `sync_batchnorm` for `training_type_plugin` ([#6536](https://github.com/PyTorchLightning/pytorch-lightning/pull/6536))
- Allowed training type plugin to delay optimizer creation ([#6331](https://github.com/PyTorchLightning/pytorch-lightning/pull/6331))
- Removed ModelSummary validation from train loop on_trainer_init ([#6610](https://github.com/PyTorchLightning/pytorch-lightning/pull/6610))
- Moved `save_function` to accelerator ([#6689](https://github.com/PyTorchLightning/pytorch-lightning/pull/6689))
- Updated DeepSpeed ZeRO ([#6546](https://github.com/PyTorchLightning/pytorch-lightning/pull/6546),
    [#6752](https://github.com/PyTorchLightning/pytorch-lightning/pull/6752),
    [#6142](https://github.com/PyTorchLightning/pytorch-lightning/pull/6142),
    [#6321](https://github.com/PyTorchLightning/pytorch-lightning/pull/6321))
- Improved verbose logging for `EarlyStopping` callback ([#6811](https://github.com/PyTorchLightning/pytorch-lightning/pull/6811))
- Run ddp_spawn dataloader checks on Windows ([#6930](https://github.com/PyTorchLightning/pytorch-lightning/pull/6930))
- Updated mlflow with using `resolve_tags` ([#6746](https://github.com/PyTorchLightning/pytorch-lightning/pull/6746))
- Moved `save_hyperparameters` to its own function ([#7119](https://github.com/PyTorchLightning/pytorch-lightning/pull/7119))
- Replaced `_DataModuleWrapper` with `__new__` ([#7289](https://github.com/PyTorchLightning/pytorch-lightning/pull/7289))
- Reset `current_fx` properties on lightning module in teardown ([#7247](https://github.com/PyTorchLightning/pytorch-lightning/pull/7247))
- Auto-set `DataLoader.worker_init_fn` with `seed_everything` ([#6960](https://github.com/PyTorchLightning/pytorch-lightning/pull/6960))
- Remove `model.trainer` call inside of dataloading mixin ([#7317](https://github.com/PyTorchLightning/pytorch-lightning/pull/7317))
- Split profilers module ([#6261](https://github.com/PyTorchLightning/pytorch-lightning/pull/6261))
- Ensure accelerator is valid if running interactively ([#5970](https://github.com/PyTorchLightning/pytorch-lightning/pull/5970))
- Disabled batch transfer in DP mode ([#6098](https://github.com/PyTorchLightning/pytorch-lightning/pull/6098))

### Deprecated

- Deprecated `outputs` in both `LightningModule.on_train_epoch_end` and `Callback.on_train_epoch_end` hooks ([#7339](https://github.com/PyTorchLightning/pytorch-lightning/pull/7339))
- Deprecated `Trainer.truncated_bptt_steps` in favor of `LightningModule.truncated_bptt_steps` ([#7323](https://github.com/PyTorchLightning/pytorch-lightning/pull/7323))
- Deprecated `outputs` in both `LightningModule.on_train_epoch_end` and `Callback.on_train_epoch_end` hooks ([#7339](https://github.com/PyTorchLightning/pytorch-lightning/pull/7339))
- Deprecated `LightningModule.grad_norm` in favor of `pytorch_lightning.utilities.grads.grad_norm` ([#7292](https://github.com/PyTorchLightning/pytorch-lightning/pull/7292))
- Deprecated the `save_function` property from the `ModelCheckpoint` callback ([#7201](https://github.com/PyTorchLightning/pytorch-lightning/pull/7201))
- Deprecated `LightningModule.write_predictions` and `LightningModule.write_predictions_dict` ([#7066](https://github.com/PyTorchLightning/pytorch-lightning/pull/7066))
- Deprecated `TrainerLoggingMixin` in favor of a separate utilities module for metric handling ([#7180](https://github.com/PyTorchLightning/pytorch-lightning/pull/7180))
- Deprecated `TrainerTrainingTricksMixin` in favor of a separate utilities module for NaN/Inf detection for gradients and parameters ([#6834](https://github.com/PyTorchLightning/pytorch-lightning/pull/6834))
- `period` has been deprecated in favor of `every_n_val_epochs` in the `ModelCheckpoint` callback ([#6146](https://github.com/PyTorchLightning/pytorch-lightning/pull/6146))
- Deprecated `trainer.running_sanity_check` in favor of `trainer.sanity_checking` ([#4945](https://github.com/PyTorchLightning/pytorch-lightning/pull/4945))
- Deprecated `Profiler(output_filename)` in favor of `dirpath` and `filename` ([#6621](https://github.com/PyTorchLightning/pytorch-lightning/pull/6621))
- Deprecated `PytorchProfiler(profiled_functions)` in favor of `record_functions` ([#6349](https://github.com/PyTorchLightning/pytorch-lightning/pull/6349))
- Deprecated `@auto_move_data` in favor of `trainer.predict` ([#6993](https://github.com/PyTorchLightning/pytorch-lightning/pull/6993))
- Deprecated `Callback.on_load_checkpoint(checkpoint)` in favor of `Callback.on_load_checkpoint(trainer, pl_module, checkpoint)` ([#7253](https://github.com/PyTorchLightning/pytorch-lightning/pull/7253))
- Deprecated metrics in favor of `torchmetrics` (
    [#6505](https://github.com/PyTorchLightning/pytorch-lightning/pull/6505),
    [#6530](https://github.com/PyTorchLightning/pytorch-lightning/pull/6530),
    [#6540](https://github.com/PyTorchLightning/pytorch-lightning/pull/6540),
    [#6547](https://github.com/PyTorchLightning/pytorch-lightning/pull/6547),
    [#6515](https://github.com/PyTorchLightning/pytorch-lightning/pull/6515),
    [#6572](https://github.com/PyTorchLightning/pytorch-lightning/pull/6572),
    [#6573](https://github.com/PyTorchLightning/pytorch-lightning/pull/6573),
    [#6584](https://github.com/PyTorchLightning/pytorch-lightning/pull/6584),
    [#6636](https://github.com/PyTorchLightning/pytorch-lightning/pull/6636),
    [#6637](https://github.com/PyTorchLightning/pytorch-lightning/pull/6637),
    [#6649](https://github.com/PyTorchLightning/pytorch-lightning/pull/6649),
    [#6659](https://github.com/PyTorchLightning/pytorch-lightning/pull/6659),
    [#7131](https://github.com/PyTorchLightning/pytorch-lightning/pull/7131),
)
- Deprecated the `LightningModule.datamodule` getter and setter methods; access them through `Trainer.datamodule` instead ([#7168](https://github.com/PyTorchLightning/pytorch-lightning/pull/7168))
- Deprecated the use of `Trainer(gpus="i")` (string) for selecting the i-th GPU; from v1.5 this will set the number of GPUs instead of the index ([#6388](https://github.com/PyTorchLightning/pytorch-lightning/pull/6388))

### Removed

- Removed the `exp_save_path` property from the `LightningModule` ([#7266](https://github.com/PyTorchLightning/pytorch-lightning/pull/7266))
- Removed training loop explicitly calling `EarlyStopping.on_validation_end` if no validation is run ([#7069](https://github.com/PyTorchLightning/pytorch-lightning/pull/7069))
- Removed `automatic_optimization` as a property from the training loop in favor of `LightningModule.automatic_optimization` ([#7130](https://github.com/PyTorchLightning/pytorch-lightning/pull/7130))
- Removed evaluation loop legacy returns for `*_epoch_end` hooks ([#6973](https://github.com/PyTorchLightning/pytorch-lightning/pull/6973))
- Removed support for passing a bool value to `profiler` argument of Trainer ([#6164](https://github.com/PyTorchLightning/pytorch-lightning/pull/6164))
- Removed no return warning from val/test step ([#6139](https://github.com/PyTorchLightning/pytorch-lightning/pull/6139))
- Removed passing a `ModelCheckpoint` instance to `Trainer(checkpoint_callback)` ([#6166](https://github.com/PyTorchLightning/pytorch-lightning/pull/6166))
- Removed deprecated Trainer argument `enable_pl_optimizer` and `automatic_optimization` ([#6163](https://github.com/PyTorchLightning/pytorch-lightning/pull/6163))
- Removed deprecated metrics ([#6161](https://github.com/PyTorchLightning/pytorch-lightning/pull/6161))
    * from `pytorch_lightning.metrics.functional.classification` removed `to_onehot`, `to_categorical`, `get_num_classes`, `roc`, `multiclass_roc`, `average_precision`, `precision_recall_curve`, `multiclass_precision_recall_curve`
    * from `pytorch_lightning.metrics.functional.reduction` removed `reduce`, `class_reduce`
- Removed deprecated `ModelCheckpoint` arguments `prefix`, `mode="auto"` ([#6162](https://github.com/PyTorchLightning/pytorch-lightning/pull/6162))
- Removed `mode='auto'` from `EarlyStopping` ([#6167](https://github.com/PyTorchLightning/pytorch-lightning/pull/6167))
- Removed `epoch` and `step` arguments from `ModelCheckpoint.format_checkpoint_name()`, these are now included in the `metrics` argument ([#7344](https://github.com/PyTorchLightning/pytorch-lightning/pull/7344))
- Removed legacy references for magic keys in the `Result` object ([#6016](https://github.com/PyTorchLightning/pytorch-lightning/pull/6016))
- Removed deprecated `LightningModule` `hparams` setter ([#6207](https://github.com/PyTorchLightning/pytorch-lightning/pull/6207))
- Removed legacy code to log or include metrics in the progress bar by returning them in a dict with the `"log"/"progress_bar"` magic keys. Use `self.log` instead ([#6734](https://github.com/PyTorchLightning/pytorch-lightning/pull/6734))
- Removed `trainer.fit()` return value of `1`. It has no return now ([#7237](https://github.com/PyTorchLightning/pytorch-lightning/pull/7237))
- Removed `logger_connector` legacy code ([#6733](https://github.com/PyTorchLightning/pytorch-lightning/pull/6733))
- Removed unused mixin attributes ([#6487](https://github.com/PyTorchLightning/pytorch-lightning/pull/6487))

### Fixed

- Fixed NaN errors in progress bars when training with iterable datasets with no length defined ([#7306](https://github.com/PyTorchLightning/pytorch-lightning/pull/7306))
- Fixed attaching train and validation dataloaders when `reload_dataloaders_every_epoch=True` and `num_sanity_val_steps=0` ([#7207](https://github.com/PyTorchLightning/pytorch-lightning/pull/7207))
- Added a barrier in the accelerator `teardown` to synchronize processes before execution finishes ([#6814](https://github.com/PyTorchLightning/pytorch-lightning/pull/6814))
- Fixed multi-node DDP sub-process launch by using `local_rank` instead of `global_rank` for main process assertion ([#7061](https://github.com/PyTorchLightning/pytorch-lightning/pull/7061))
- Fixed incorrect removal of `WORLD_SIZE` environment variable in DDP training when launching with torch distributed/torchelastic ([#6942](https://github.com/PyTorchLightning/pytorch-lightning/pull/6942))
- Made the `Plugin.reduce` method more consistent across all Plugins to reflect a mean-reduction by default ([#6011](https://github.com/PyTorchLightning/pytorch-lightning/pull/6011))
- Move lightning module to correct device type when using LightningDistributedWrapper ([#6070](https://github.com/PyTorchLightning/pytorch-lightning/pull/6070))
- Do not print top-k verbose log with `ModelCheckpoint(monitor=None)` ([#6109](https://github.com/PyTorchLightning/pytorch-lightning/pull/6109))
- Fixed `ModelCheckpoint(save_top_k=0, save_last=True)` not saving the `last` checkpoint ([#6136](https://github.com/PyTorchLightning/pytorch-lightning/pull/6136))
- Fixed `.teardown(stage='fit')` and `.on_fit_{start,end}()` getting called during `trainer.test` ([#6386](https://github.com/PyTorchLightning/pytorch-lightning/pull/6386))
- Fixed LightningModule `all_gather` on cpu tensors ([#6416](https://github.com/PyTorchLightning/pytorch-lightning/pull/6416))
- Fixed torch distributed not available in setup hook for DDP ([#6506](https://github.com/PyTorchLightning/pytorch-lightning/pull/6506))
- Fixed `trainer.tuner.{lr_find,scale_batch_size}` not setting the `Trainer` state properly ([#7258](https://github.com/PyTorchLightning/pytorch-lightning/pull/7258))
- Fixed bug where the learning rate schedulers did not follow the optimizer frequencies ([#4868](https://github.com/PyTorchLightning/pytorch-lightning/pull/4868))
- Fixed pickle error checker to now check for `pickle.PickleError` to catch all pickle errors ([#6917](https://github.com/PyTorchLightning/pytorch-lightning/pull/6917))
- Fixed a bug where the outputs object passed to `LightningModule.training_epoch_end` was different from the object passed to the `on_train_end_epoch` hook ([#6969](https://github.com/PyTorchLightning/pytorch-lightning/pull/6969))
- Fixed a bug where the outputs passed to `train_batch_end` would be lists even when using a single optimizer and no truncated backprop through time steps ([#6969](https://github.com/PyTorchLightning/pytorch-lightning/pull/6969))
- Fixed bug for trainer error handling which would cause hang for distributed training ([#6864](https://github.com/PyTorchLightning/pytorch-lightning/pull/6864))
- Fixed `self.device` not returning the correct device in replicas of data-parallel ([#6414](https://github.com/PyTorchLightning/pytorch-lightning/pull/6414))
- Fixed `lr_find` trying beyond `num_training` steps and suggesting a too high learning rate ([#7076](https://github.com/PyTorchLightning/pytorch-lightning/pull/7076))
- Fixed logger creating incorrect version folder in DDP with repeated `Trainer.fit` calls ([#7077](https://github.com/PyTorchLightning/pytorch-lightning/pull/7077))
- Fixed metric objects passed directly to `self.log` not being reset correctly ([#7055](https://github.com/PyTorchLightning/pytorch-lightning/pull/7055))
- Fixed `CombinedLoader` in distributed settings for validation / testing ([#7102](https://github.com/PyTorchLightning/pytorch-lightning/pull/7102))
- Fixed the save_dir in `WandbLogger` when the run was initiated externally ([#7106](https://github.com/PyTorchLightning/pytorch-lightning/pull/7106))
- Fixed `num_sanity_val_steps` affecting reproducibility of training data shuffling ([#7014](https://github.com/PyTorchLightning/pytorch-lightning/pull/7014))
- Fixed resetting device after `fitting/evaluating/predicting` ([#7188](https://github.com/PyTorchLightning/pytorch-lightning/pull/7188))
- Fixed bug where `trainer.tuner.scale_batch_size(max_trials=0)` would not return the correct batch size result ([#7262](https://github.com/PyTorchLightning/pytorch-lightning/pull/7262))
- Fixed metrics not being properly logged with `precision=16` and `manual_optimization` ([#7228](https://github.com/PyTorchLightning/pytorch-lightning/pull/7228))
- Fixed `BaseFinetuning` properly reloading `optimizer_states` when using `resume_from_checkpoint` ([#6891](https://github.com/PyTorchLightning/pytorch-lightning/pull/6891))
- Fixed `parameters_to_ignore` not properly set to DDPWrapper ([#7239](https://github.com/PyTorchLightning/pytorch-lightning/pull/7239))
- Fixed parsing of `fast_dev_run=True` with the built-in `ArgumentParser` ([#7240](https://github.com/PyTorchLightning/pytorch-lightning/pull/7240))
- Fixed handling an `IterableDataset` that fails to produce a batch at the beginning of an epoch ([#7294](https://github.com/PyTorchLightning/pytorch-lightning/pull/7294))
- Fixed `LightningModule.save_hyperparameters()` when attempting to save an empty container ([#7268](https://github.com/PyTorchLightning/pytorch-lightning/pull/7268))
- Fixed `apex` not properly instantiated when running with `ddp` ([#7274](https://github.com/PyTorchLightning/pytorch-lightning/pull/7274))
- Fixed optimizer `state` not moved to `GPU` ([#7277](https://github.com/PyTorchLightning/pytorch-lightning/pull/7277))
- Fixed custom init args for `WandbLogger` ([#6989](https://github.com/PyTorchLightning/pytorch-lightning/pull/6989))
- Fixed a bug where an error would be raised if the train dataloader sometimes produced None for a batch ([#7342](https://github.com/PyTorchLightning/pytorch-lightning/pull/7342))
- Fixed examples (
    [#6600](https://github.com/PyTorchLightning/pytorch-lightning/pull/6600),
    [#6638](https://github.com/PyTorchLightning/pytorch-lightning/pull/6638),
    [#7096](https://github.com/PyTorchLightning/pytorch-lightning/pull/7096),
    [#7246](https://github.com/PyTorchLightning/pytorch-lightning/pull/7246),
    [#6357](https://github.com/PyTorchLightning/pytorch-lightning/pull/6357),
    [#6476](https://github.com/PyTorchLightning/pytorch-lightning/pull/6476),
    [#6294](https://github.com/PyTorchLightning/pytorch-lightning/pull/6294),
    [#6373](https://github.com/PyTorchLightning/pytorch-lightning/pull/6373),
    [#6088](https://github.com/PyTorchLightning/pytorch-lightning/pull/6088),
    [#7398](https://github.com/PyTorchLightning/pytorch-lightning/pull/7398)
)
- Resolved schedule step bug for PyTorch Profiler ([#6674](https://github.com/PyTorchLightning/pytorch-lightning/pull/6674),
    [#6681](https://github.com/PyTorchLightning/pytorch-lightning/pull/6681))
- Updated logic for checking TPUs availability ([#6767](https://github.com/PyTorchLightning/pytorch-lightning/pull/6767))
- Resolve TPU miss rendezvous ([#6781](https://github.com/PyTorchLightning/pytorch-lightning/pull/6781))
- Fixed auto-scaling mode when calling tune method on trainer ([#7321](https://github.com/PyTorchLightning/pytorch-lightning/pull/7321))
- Fixed finetuning complex models correctly unfreezes ([#6880](https://github.com/PyTorchLightning/pytorch-lightning/pull/6880))
- Ensure we set the eval/train flag correctly on accelerator model ([#6877](https://github.com/PyTorchLightning/pytorch-lightning/pull/6877))
- Set better defaults for `rank_zero_only.rank` when training is launched with SLURM and torchelastic ([#6802](https://github.com/PyTorchLightning/pytorch-lightning/pull/6802))
- Fixed matching the number of outputs of backward with forward for AllGatherGrad ([#6625](https://github.com/PyTorchLightning/pytorch-lightning/pull/6625))
- Fixed the `gradient_clip_algorithm` has no effect ([#6928](https://github.com/PyTorchLightning/pytorch-lightning/pull/6928))
- Fixed CUDA OOM detection and handling ([#6934](https://github.com/PyTorchLightning/pytorch-lightning/pull/6934))
- Fixed `unfreeze_and_add_param_group` expects `modules` rather than `module` ([#6822](https://github.com/PyTorchLightning/pytorch-lightning/pull/6822))
- Fixed DPP + SyncBN when move on device ([#6838](https://github.com/PyTorchLightning/pytorch-lightning/pull/6838))
- Fixed missing arguments in `lr_find` call ([#6784](https://github.com/PyTorchLightning/pytorch-lightning/pull/6784))
- Fixed `set_default_tensor_type` to `torch.DoubleTensor` with precision=64 ([#7108](https://github.com/PyTorchLightning/pytorch-lightning/pull/7108))
- Fixed `NeptuneLogger.log_text(step=None)` ([#7194](https://github.com/PyTorchLightning/pytorch-lightning/pull/7194))
- Fixed importing torchtext batch ([#6365](https://github.com/PyTorchLightning/pytorch-lightning/pull/6365),
    [#6323](https://github.com/PyTorchLightning/pytorch-lightning/pull/6323),
    [#6211](https://github.com/PyTorchLightning/pytorch-lightning/pull/6211))


## [1.2.9] - 2021-04-20

### Fixed

- Fixed the order to call for world ranks & the `root_device` property in `TPUSpawnPlugin` ([#7074](https://github.com/PyTorchLightning/pytorch-lightning/pull/7074))
- Fixed multi-gpu join for Horovod ([#6954](https://github.com/PyTorchLightning/pytorch-lightning/pull/6954))
- Fixed parsing for pre-release package versions ([#6999](https://github.com/PyTorchLightning/pytorch-lightning/pull/6999))


## [1.2.8] - 2021-04-14

### Added

- Added TPUSpawn + IterableDataset error message ([#6875](https://github.com/PyTorchLightning/pytorch-lightning/pull/6875))

### Fixed

- Fixed process rank not being available right away after `Trainer` instantiation ([#6941](https://github.com/PyTorchLightning/pytorch-lightning/pull/6941))
- Fixed `sync_dist` for tpus ([#6950](https://github.com/PyTorchLightning/pytorch-lightning/pull/6950))
- Fixed `AttributeError` for `require_backward_grad_sync` when running manual optimization with sharded plugin ([#6915](https://github.com/PyTorchLightning/pytorch-lightning/pull/6915))
- Fixed `--gpus` default for parser returned by `Trainer.add_argparse_args` ([#6898](https://github.com/PyTorchLightning/pytorch-lightning/pull/6898))
- Fixed TPU Spawn all gather ([#6896](https://github.com/PyTorchLightning/pytorch-lightning/pull/6896))
- Fixed `EarlyStopping` logic when `min_epochs` or `min_steps` requirement is not met ([#6705](https://github.com/PyTorchLightning/pytorch-lightning/pull/6705))
- Fixed csv extension check ([#6436](https://github.com/PyTorchLightning/pytorch-lightning/pull/6436))
- Fixed checkpoint issue when using Horovod distributed backend ([#6958](https://github.com/PyTorchLightning/pytorch-lightning/pull/6958))
- Fixed tensorboard exception raising ([#6901](https://github.com/PyTorchLightning/pytorch-lightning/pull/6901))
- Fixed setting the eval/train flag correctly on accelerator model ([#6983](https://github.com/PyTorchLightning/pytorch-lightning/pull/6983))
- Fixed DDP_SPAWN compatibility with bug_report_model.py ([#6892](https://github.com/PyTorchLightning/pytorch-lightning/pull/6892))
- Fixed bug where `BaseFinetuning.flatten_modules()` was duplicating leaf node parameters ([#6879](https://github.com/PyTorchLightning/pytorch-lightning/pull/6879))
- Set better defaults for `rank_zero_only.rank` when training is launched with SLURM and torchelastic:
    * Support SLURM and torchelastic global rank environment variables ([#5715](https://github.com/PyTorchLightning/pytorch-lightning/pull/5715))
    * Remove hardcoding of local rank in accelerator connector ([#6878](https://github.com/PyTorchLightning/pytorch-lightning/pull/6878))


## [1.2.7] - 2021-04-06

### Fixed

- Fixed resolve a bug with omegaconf and xm.save ([#6741](https://github.com/PyTorchLightning/pytorch-lightning/pull/6741))
- Fixed an issue with IterableDataset when __len__ is not defined ([#6828](https://github.com/PyTorchLightning/pytorch-lightning/pull/6828))
- Sanitize None params during pruning ([#6836](https://github.com/PyTorchLightning/pytorch-lightning/pull/6836))
- Enforce an epoch scheduler interval when using SWA ([#6588](https://github.com/PyTorchLightning/pytorch-lightning/pull/6588))
- Fixed TPU Colab hang issue, post training ([#6816](https://github.com/PyTorchLightning/pytorch-lightning/pull/6816))
- Fixed a bug where `TensorBoardLogger` would give a warning and not log correctly to a symbolic link `save_dir` ([#6730](https://github.com/PyTorchLightning/pytorch-lightning/pull/6730))
- Fixed bug where `predict` could not be used when `progress_bar_refresh_rate=0` ([#6884](https://github.com/PyTorchLightning/pytorch-lightning/pull/6884))


## [1.2.6] - 2021-03-30

### Changed

- Changed the behavior of `on_epoch_start` to run at the beginning of validation & test epoch ([#6498](https://github.com/PyTorchLightning/pytorch-lightning/pull/6498))

### Removed

- Removed legacy code to include `step` dictionary returns in `callback_metrics`. Use `self.log_dict` instead. ([#6682](https://github.com/PyTorchLightning/pytorch-lightning/pull/6682))

### Fixed

- Fixed `DummyLogger.log_hyperparams` raising a `TypeError` when running with `fast_dev_run=True` ([#6398](https://github.com/PyTorchLightning/pytorch-lightning/pull/6398))
- Fixed error on TPUs when there was no `ModelCheckpoint` ([#6654](https://github.com/PyTorchLightning/pytorch-lightning/pull/6654))
- Fixed `trainer.test` freeze on TPUs ([#6654](https://github.com/PyTorchLightning/pytorch-lightning/pull/6654))
- Fixed a bug where gradients were disabled after calling `Trainer.predict` ([#6657](https://github.com/PyTorchLightning/pytorch-lightning/pull/6657))
- Fixed bug where no TPUs were detected in a TPU pod env ([#6719](https://github.com/PyTorchLightning/pytorch-lightning/pull/6719))


## [1.2.5] - 2021-03-23

### Changed

- Update Gradient Clipping for the TPU Accelerator ([#6576](https://github.com/PyTorchLightning/pytorch-lightning/pull/6576))
- Refactored setup for typing friendly ([#6590](https://github.com/PyTorchLightning/pytorch-lightning/pull/6590))

### Fixed

- Fixed a bug where `all_gather` would not work correctly with `tpu_cores=8` ([#6587](https://github.com/PyTorchLightning/pytorch-lightning/pull/6587))
- Fixed comparing required versions ([#6434](https://github.com/PyTorchLightning/pytorch-lightning/pull/6434))
- Fixed duplicate logs appearing in console when using the python logging module ([#6275](https://github.com/PyTorchLightning/pytorch-lightning/pull/6275))
- Added Autocast in validation, test and predict modes for Native AMP ([#6565](https://github.com/PyTorchLightning/pytorch-lightning/pull/6565))


## [1.2.4] - 2021-03-16

### Changed

- Changed the default of `find_unused_parameters` back to `True` in DDP and DDP Spawn ([#6438](https://github.com/PyTorchLightning/pytorch-lightning/pull/6438))

### Fixed

- Expose DeepSpeed loss parameters to allow users to fix loss instability ([#6115](https://github.com/PyTorchLightning/pytorch-lightning/pull/6115))
- Fixed DP reduction with collection ([#6324](https://github.com/PyTorchLightning/pytorch-lightning/pull/6324))
- Fixed an issue where the tuner would not tune the learning rate if also tuning the batch size ([#4688](https://github.com/PyTorchLightning/pytorch-lightning/pull/4688))
- Fixed broadcast to use PyTorch `broadcast_object_list` and add `reduce_decision` ([#6410](https://github.com/PyTorchLightning/pytorch-lightning/pull/6410))
- Fixed logger creating directory structure too early in DDP ([#6380](https://github.com/PyTorchLightning/pytorch-lightning/pull/6380))
- Fixed DeepSpeed additional memory use on rank 0 when default device not set early enough ([#6460](https://github.com/PyTorchLightning/pytorch-lightning/pull/6460))
- Fixed an issue with `Tuner.scale_batch_size` not finding the batch size attribute in the datamodule ([#5968](https://github.com/PyTorchLightning/pytorch-lightning/pull/5968))
- Fixed an exception in the layer summary when the model contains torch.jit scripted submodules ([#6511](https://github.com/PyTorchLightning/pytorch-lightning/pull/6511))
- Fixed when Train loop config was run during `Trainer.predict` ([#6541](https://github.com/PyTorchLightning/pytorch-lightning/pull/6541))


## [1.2.3] - 2021-03-09

### Fixed

- Fixed `ModelPruning(make_pruning_permanent=True)` pruning buffers getting removed when saved during training ([#6073](https://github.com/PyTorchLightning/pytorch-lightning/pull/6073))
- Fixed when `_stable_1d_sort` to work when `n >= N` ([#6177](https://github.com/PyTorchLightning/pytorch-lightning/pull/6177))
- Fixed `AttributeError` when `logger=None` on TPU ([#6221](https://github.com/PyTorchLightning/pytorch-lightning/pull/6221))
- Fixed PyTorch Profiler with `emit_nvtx` ([#6260](https://github.com/PyTorchLightning/pytorch-lightning/pull/6260))
- Fixed `trainer.test` from `best_path` hangs after calling `trainer.fit`  ([#6272](https://github.com/PyTorchLightning/pytorch-lightning/pull/6272))
- Fixed `SingleTPU` calling `all_gather` ([#6296](https://github.com/PyTorchLightning/pytorch-lightning/pull/6296))
- Ensure we check DeepSpeed/Sharded in multi-node DDP ([#6297](https://github.com/PyTorchLightning/pytorch-lightning/pull/6297)
- Check `LightningOptimizer` doesn't delete optimizer hooks ([#6305](https://github.com/PyTorchLightning/pytorch-lightning/pull/6305)
- Resolve memory leak for evaluation ([#6326](https://github.com/PyTorchLightning/pytorch-lightning/pull/6326)
- Ensure that clip gradients is only called if the value is greater than 0 ([#6330](https://github.com/PyTorchLightning/pytorch-lightning/pull/6330)
- Fixed `Trainer` not resetting `lightning_optimizers` when calling `Trainer.fit()` multiple times ([#6372](https://github.com/PyTorchLightning/pytorch-lightning/pull/6372))


## [1.2.2] - 2021-03-02

### Added

- Added `checkpoint` parameter to callback's `on_save_checkpoint` hook ([#6072](https://github.com/PyTorchLightning/pytorch-lightning/pull/6072))

### Changed

- Changed the order of `backward`, `step`, `zero_grad` to `zero_grad`, `backward`, `step` ([#6147](https://github.com/PyTorchLightning/pytorch-lightning/pull/6147))
- Changed default for DeepSpeed CPU Offload to False, due to prohibitively slow speeds at smaller scale ([#6262](https://github.com/PyTorchLightning/pytorch-lightning/pull/6262))

### Fixed

- Fixed epoch level schedulers not being called when `val_check_interval < 1.0` ([#6075](https://github.com/PyTorchLightning/pytorch-lightning/pull/6075))
- Fixed multiple early stopping callbacks ([#6197](https://github.com/PyTorchLightning/pytorch-lightning/pull/6197))
- Fixed incorrect usage of `detach()`, `cpu()`, `to()` ([#6216](https://github.com/PyTorchLightning/pytorch-lightning/pull/6216))
- Fixed LBFGS optimizer support which didn't converge in automatic optimization ([#6147](https://github.com/PyTorchLightning/pytorch-lightning/pull/6147))
- Prevent `WandbLogger` from dropping values ([#5931](https://github.com/PyTorchLightning/pytorch-lightning/pull/5931))
- Fixed error thrown when using valid distributed mode in multi node ([#6297](https://github.com/PyTorchLightning/pytorch-lightning/pull/6297)


## [1.2.1] - 2021-02-23

### Fixed

- Fixed incorrect yield logic for the amp autocast context manager ([#6080](https://github.com/PyTorchLightning/pytorch-lightning/pull/6080))
- Fixed priority of plugin/accelerator when setting distributed mode ([#6089](https://github.com/PyTorchLightning/pytorch-lightning/pull/6089))
- Fixed error message for AMP + CPU incompatibility ([#6107](https://github.com/PyTorchLightning/pytorch-lightning/pull/6107))
- Disabled batch transfer in DP mode ([#6093](https://github.com/PyTorchLightning/pytorch-lightning/pull/6093))


## [1.2.0] - 2021-02-18

### Added

- Added `DataType`, `AverageMethod` and `MDMCAverageMethod` enum in metrics ([#5657](https://github.com/PyTorchLightning/pytorch-lightning/pull/5689))
- Added support for summarized model total params size in megabytes ([#5590](https://github.com/PyTorchLightning/pytorch-lightning/pull/5590))
- Added support for multiple train loaders ([#1959](https://github.com/PyTorchLightning/pytorch-lightning/pull/1959))
- Added `Accuracy` metric now generalizes to Top-k accuracy for (multi-dimensional) multi-class inputs using the `top_k` parameter ([#4838](https://github.com/PyTorchLightning/pytorch-lightning/pull/4838))
- Added `Accuracy` metric now enables the computation of subset accuracy for multi-label or multi-dimensional multi-class inputs with the `subset_accuracy` parameter ([#4838](https://github.com/PyTorchLightning/pytorch-lightning/pull/4838))
- Added `HammingDistance` metric to compute the hamming distance (loss) ([#4838](https://github.com/PyTorchLightning/pytorch-lightning/pull/4838))
- Added `max_fpr` parameter to `auroc` metric for computing partial auroc metric ([#3790](https://github.com/PyTorchLightning/pytorch-lightning/pull/3790))
- Added `StatScores` metric to compute the number of true positives, false positives, true negatives and false negatives ([#4839](https://github.com/PyTorchLightning/pytorch-lightning/pull/4839))
- Added `R2Score` metric ([#5241](https://github.com/PyTorchLightning/pytorch-lightning/pull/5241))
- Added `LambdaCallback` ([#5347](https://github.com/PyTorchLightning/pytorch-lightning/pull/5347))
- Added `BackboneLambdaFinetuningCallback` ([#5377](https://github.com/PyTorchLightning/pytorch-lightning/pull/5377))
- Accelerator `all_gather` supports collection ([#5221](https://github.com/PyTorchLightning/pytorch-lightning/pull/5221))
- Added `image_gradients` functional metric to compute the image gradients of a given input image. ([#5056](https://github.com/PyTorchLightning/pytorch-lightning/pull/5056))
- Added `MetricCollection` ([#4318](https://github.com/PyTorchLightning/pytorch-lightning/pull/4318))
- Added `.clone()` method to metrics ([#4318](https://github.com/PyTorchLightning/pytorch-lightning/pull/4318))
- Added `IoU` class interface ([#4704](https://github.com/PyTorchLightning/pytorch-lightning/pull/4704))
- Support to tie weights after moving model to TPU via `on_post_move_to_device` hook
- Added missing val/test hooks in `LightningModule` ([#5467](https://github.com/PyTorchLightning/pytorch-lightning/pull/5467))
- The `Recall` and `Precision` metrics (and their functional counterparts `recall` and `precision`) can now be generalized to Recall@K and Precision@K with the use of `top_k` parameter ([#4842](https://github.com/PyTorchLightning/pytorch-lightning/pull/4842))
- Added `ModelPruning` Callback ([#5618](https://github.com/PyTorchLightning/pytorch-lightning/pull/5618),
    [#5825](https://github.com/PyTorchLightning/pytorch-lightning/pull/5825),
    [#6045](https://github.com/PyTorchLightning/pytorch-lightning/pull/6045))
- Added `PyTorchProfiler` ([#5560](https://github.com/PyTorchLightning/pytorch-lightning/pull/5560))
- Added compositional metrics ([#5464](https://github.com/PyTorchLightning/pytorch-lightning/pull/5464))
- Added Trainer method `predict(...)` for high performence predictions ([#5579](https://github.com/PyTorchLightning/pytorch-lightning/pull/5579))
- Added `on_before_batch_transfer` and `on_after_batch_transfer` data hooks ([#3671](https://github.com/PyTorchLightning/pytorch-lightning/pull/3671))
- Added AUC/AUROC class interface ([#5479](https://github.com/PyTorchLightning/pytorch-lightning/pull/5479))
- Added `PredictLoop` object ([#5752](https://github.com/PyTorchLightning/pytorch-lightning/pull/5752))
- Added `QuantizationAwareTraining` callback ([#5706](https://github.com/PyTorchLightning/pytorch-lightning/pull/5706),
    [#6040](https://github.com/PyTorchLightning/pytorch-lightning/pull/6040))
- Added `LightningModule.configure_callbacks` to enable the definition of model-specific callbacks ([#5621](https://github.com/PyTorchLightning/pytorch-lightning/pull/5621))
- Added `dim` to `PSNR` metric for mean-squared-error reduction ([#5957](https://github.com/PyTorchLightning/pytorch-lightning/pull/5957))
- Added promxial policy optimization template to pl_examples ([#5394](https://github.com/PyTorchLightning/pytorch-lightning/pull/5394))
- Added `log_graph` to `CometLogger` ([#5295](https://github.com/PyTorchLightning/pytorch-lightning/pull/5295))
- Added possibility for nested loaders ([#5404](https://github.com/PyTorchLightning/pytorch-lightning/pull/5404))
- Added `sync_step` to Wandb logger ([#5351](https://github.com/PyTorchLightning/pytorch-lightning/pull/5351))
- Added `StochasticWeightAveraging` callback ([#5640](https://github.com/PyTorchLightning/pytorch-lightning/pull/5640))
- Added `LightningDataModule.from_datasets(...)` ([#5133](https://github.com/PyTorchLightning/pytorch-lightning/pull/5133))
- Added `PL_TORCH_DISTRIBUTED_BACKEND` env variable to select backend ([#5981](https://github.com/PyTorchLightning/pytorch-lightning/pull/5981))
- Added `Trainer` flag to activate Stochastic Weight Averaging (SWA) `Trainer(stochastic_weight_avg=True)` ([#6038](https://github.com/PyTorchLightning/pytorch-lightning/pull/6038))
- Added DeepSpeed integration ([#5954](https://github.com/PyTorchLightning/pytorch-lightning/pull/5954),
    [#6042](https://github.com/PyTorchLightning/pytorch-lightning/pull/6042))

### Changed

- Changed `stat_scores` metric now calculates stat scores over all classes and gains new parameters, in line with the new `StatScores` metric ([#4839](https://github.com/PyTorchLightning/pytorch-lightning/pull/4839))
- Changed `computer_vision_fine_tunning` example to use `BackboneLambdaFinetuningCallback` ([#5377](https://github.com/PyTorchLightning/pytorch-lightning/pull/5377))
- Changed `automatic casting` for LoggerConnector `metrics` ([#5218](https://github.com/PyTorchLightning/pytorch-lightning/pull/5218))
- Changed `iou` [func] to allow float input ([#4704](https://github.com/PyTorchLightning/pytorch-lightning/pull/4704))
- Metric `compute()` method will no longer automatically call `reset()` ([#5409](https://github.com/PyTorchLightning/pytorch-lightning/pull/5409))
- Set PyTorch 1.4 as min requirements, also for testing and examples `torchvision>=0.5` and `torchtext>=0.5` ([#5418](https://github.com/PyTorchLightning/pytorch-lightning/pull/5418))
- Changed `callbacks` argument in `Trainer` to allow `Callback` input ([#5446](https://github.com/PyTorchLightning/pytorch-lightning/pull/5446))
- Changed the default of `find_unused_parameters` to `False` in DDP ([#5185](https://github.com/PyTorchLightning/pytorch-lightning/pull/5185))
- Changed `ModelCheckpoint` version suffixes to start at 1 ([#5008](https://github.com/PyTorchLightning/pytorch-lightning/pull/5008))
- Progress bar metrics tensors are now converted to float ([#5692](https://github.com/PyTorchLightning/pytorch-lightning/pull/5692))
- Changed the default value for the `progress_bar_refresh_rate` Trainer argument in Google COLAB notebooks to 20 ([#5516](https://github.com/PyTorchLightning/pytorch-lightning/pull/5516))
- Extended support for purely iteration-based training ([#5726](https://github.com/PyTorchLightning/pytorch-lightning/pull/5726))
- Made `LightningModule.global_rank`, `LightningModule.local_rank` and `LightningModule.logger` read-only properties ([#5730](https://github.com/PyTorchLightning/pytorch-lightning/pull/5730))
- Forced `ModelCheckpoint` callbacks to run after all others to guarantee all states are saved to the checkpoint ([#5731](https://github.com/PyTorchLightning/pytorch-lightning/pull/5731))
- Refactored Accelerators and Plugins:
    * Added base classes for plugins ([#5715](https://github.com/PyTorchLightning/pytorch-lightning/pull/5715))
    * Added parallel plugins for DP, DDP, DDPSpawn, DDP2 and Horovod ([#5714](https://github.com/PyTorchLightning/pytorch-lightning/pull/5714))
    * Precision Plugins ([#5718](https://github.com/PyTorchLightning/pytorch-lightning/pull/5718))
    * Added new Accelerators for CPU, GPU and TPU ([#5719](https://github.com/PyTorchLightning/pytorch-lightning/pull/5719))
    * Added RPC and Sharded plugins ([#5732](https://github.com/PyTorchLightning/pytorch-lightning/pull/5732))
    * Added missing `LightningModule`-wrapper logic to new plugins and accelerator ([#5734](https://github.com/PyTorchLightning/pytorch-lightning/pull/5734))
    * Moved device-specific teardown logic from training loop to accelerator ([#5973](https://github.com/PyTorchLightning/pytorch-lightning/pull/5973))
    * Moved accelerator_connector.py to the connectors subfolder ([#6033](https://github.com/PyTorchLightning/pytorch-lightning/pull/6033))
    * Trainer only references accelerator ([#6039](https://github.com/PyTorchLightning/pytorch-lightning/pull/6039))
    * Made parallel devices optional across all plugins ([#6051](https://github.com/PyTorchLightning/pytorch-lightning/pull/6051))
    * Cleaning ([#5948](https://github.com/PyTorchLightning/pytorch-lightning/pull/5948),
        [#5949](https://github.com/PyTorchLightning/pytorch-lightning/pull/5949),
        [#5950](https://github.com/PyTorchLightning/pytorch-lightning/pull/5950))
- Enabled `self.log` in callbacks ([#5094](https://github.com/PyTorchLightning/pytorch-lightning/pull/5094))
- Renamed xxx_AVAILABLE as protected ([#5082](https://github.com/PyTorchLightning/pytorch-lightning/pull/5082))
- Unified module names in Utils ([#5199](https://github.com/PyTorchLightning/pytorch-lightning/pull/5199))
- Separated utils: imports & enums ([#5256](https://github.com/PyTorchLightning/pytorch-lightning/pull/5256)
    [#5874](https://github.com/PyTorchLightning/pytorch-lightning/pull/5874))
- Refactor: clean trainer device & distributed getters ([#5300](https://github.com/PyTorchLightning/pytorch-lightning/pull/5300))
- Simplified training phase as LightningEnum ([#5419](https://github.com/PyTorchLightning/pytorch-lightning/pull/5419))
- Updated metrics to use LightningEnum ([#5689](https://github.com/PyTorchLightning/pytorch-lightning/pull/5689))
- Changed the seq of `on_train_batch_end`, `on_batch_end` & `on_train_epoch_end`, `on_epoch_end hooks` ([#5688](https://github.com/PyTorchLightning/pytorch-lightning/pull/5688))
- Refactored `setup_training` and remove `test_mode` ([#5388](https://github.com/PyTorchLightning/pytorch-lightning/pull/5388))
- Disabled training with zero `num_training_batches` when insufficient `limit_train_batches` ([#5703](https://github.com/PyTorchLightning/pytorch-lightning/pull/5703))
- Refactored `EpochResultStore` ([#5522](https://github.com/PyTorchLightning/pytorch-lightning/pull/5522))
- Update `lr_finder` to check for attribute if not running `fast_dev_run` ([#5990](https://github.com/PyTorchLightning/pytorch-lightning/pull/5990))
- LightningOptimizer manual optimizer is more flexible and expose `toggle_model` ([#5771](https://github.com/PyTorchLightning/pytorch-lightning/pull/5771))
- `MlflowLogger` limit parameter value length to 250 char ([#5893](https://github.com/PyTorchLightning/pytorch-lightning/pull/5893))
- Re-introduced fix for Hydra directory sync with multiple process ([#5993](https://github.com/PyTorchLightning/pytorch-lightning/pull/5993))

### Deprecated

- Function `stat_scores_multiple_classes` is deprecated in favor of `stat_scores` ([#4839](https://github.com/PyTorchLightning/pytorch-lightning/pull/4839))
- Moved accelerators and plugins to its `legacy` pkg ([#5645](https://github.com/PyTorchLightning/pytorch-lightning/pull/5645))
- Deprecated `LightningDistributedDataParallel` in favor of new wrapper module `LightningDistributedModule` ([#5185](https://github.com/PyTorchLightning/pytorch-lightning/pull/5185))
- Deprecated `LightningDataParallel` in favor of new wrapper module `LightningParallelModule` ([#5670](https://github.com/PyTorchLightning/pytorch-lightning/pull/5670))
- Renamed utils modules ([#5199](https://github.com/PyTorchLightning/pytorch-lightning/pull/5199))
    * `argparse_utils` >> `argparse`
    * `model_utils` >> `model_helpers`
    * `warning_utils` >> `warnings`
    * `xla_device_utils` >> `xla_device`
- Deprecated using `'val_loss'` to set the `ModelCheckpoint` monitor ([#6012](https://github.com/PyTorchLightning/pytorch-lightning/pull/6012))
- Deprecated `.get_model()` with explicit `.lightning_module` property ([#6035](https://github.com/PyTorchLightning/pytorch-lightning/pull/6035))
- Deprecated Trainer attribute `accelerator_backend` in favor of `accelerator` ([#6034](https://github.com/PyTorchLightning/pytorch-lightning/pull/6034))

### Removed

- Removed deprecated checkpoint argument `filepath` ([#5321](https://github.com/PyTorchLightning/pytorch-lightning/pull/5321))
- Removed deprecated `Fbeta`, `f1_score` and `fbeta_score` metrics ([#5322](https://github.com/PyTorchLightning/pytorch-lightning/pull/5322))
- Removed deprecated `TrainResult` ([#5323](https://github.com/PyTorchLightning/pytorch-lightning/pull/5323))
- Removed deprecated `EvalResult` ([#5633](https://github.com/PyTorchLightning/pytorch-lightning/pull/5633))
- Removed `LoggerStages` ([#5673](https://github.com/PyTorchLightning/pytorch-lightning/pull/5673))

### Fixed

- Fixed distributed setting and `ddp_cpu` only with `num_processes>1` ([#5297](https://github.com/PyTorchLightning/pytorch-lightning/pull/5297))
- Fixed `num_workers` for Windows example ([#5375](https://github.com/PyTorchLightning/pytorch-lightning/pull/5375))
- Fixed loading yaml ([#5619](https://github.com/PyTorchLightning/pytorch-lightning/pull/5619))
- Fixed support custom DataLoader with DDP if they can be re-instantiated ([#5745](https://github.com/PyTorchLightning/pytorch-lightning/pull/5745))
- Fixed repeated `.fit()` calls ignore max_steps iteration bound ([#5936](https://github.com/PyTorchLightning/pytorch-lightning/pull/5936))
- Fixed throwing `MisconfigurationError` on unknown mode ([#5255](https://github.com/PyTorchLightning/pytorch-lightning/pull/5255))
- Resolve bug with Finetuning ([#5744](https://github.com/PyTorchLightning/pytorch-lightning/pull/5744))
- Fixed `ModelCheckpoint` race condition in file existence check ([#5155](https://github.com/PyTorchLightning/pytorch-lightning/pull/5155))
- Fixed some compatibility with PyTorch 1.8 ([#5864](https://github.com/PyTorchLightning/pytorch-lightning/pull/5864))
- Fixed forward cache ([#5895](https://github.com/PyTorchLightning/pytorch-lightning/pull/5895))
- Fixed recursive detach of tensors to CPU ([#6007](https://github.com/PyTorchLightning/pytorch-lightning/pull/6007))
- Fixed passing wrong strings for scheduler interval doesn't throw an error ([#5923](https://github.com/PyTorchLightning/pytorch-lightning/pull/5923))
- Fixed wrong `requires_grad` state after `return None` with multiple optimizers ([#5738](https://github.com/PyTorchLightning/pytorch-lightning/pull/5638))
- Fixed add `on_epoch_end` hook at the end of `validation`, `test` epoch ([#5986](https://github.com/PyTorchLightning/pytorch-lightning/pull/5986))
- Fixed missing `process_dataloader` call for `TPUSpawn` when in distributed mode ([#6015](https://github.com/PyTorchLightning/pytorch-lightning/pull/6015))
- Fixed progress bar flickering by appending 0 to floats/strings ([#6009](https://github.com/PyTorchLightning/pytorch-lightning/pull/6009))
- Fixed synchronization issues with TPU training ([#6027](https://github.com/PyTorchLightning/pytorch-lightning/pull/6027))
- Fixed `hparams.yaml` saved twice when using `TensorBoardLogger` ([#5953](https://github.com/PyTorchLightning/pytorch-lightning/pull/5953))
- Fixed basic examples ([#5912](https://github.com/PyTorchLightning/pytorch-lightning/pull/5912),
    [#5985](https://github.com/PyTorchLightning/pytorch-lightning/pull/5985))
- Fixed `fairscale` compatible with PT 1.8 ([#5996](https://github.com/PyTorchLightning/pytorch-lightning/pull/5996))
- Ensured `process_dataloader` is called when `tpu_cores > 1` to use Parallel DataLoader ([#6015](https://github.com/PyTorchLightning/pytorch-lightning/pull/6015))
- Attempted SLURM auto resume call when non-shell call fails ([#6002](https://github.com/PyTorchLightning/pytorch-lightning/pull/6002))
- Fixed wrapping optimizers upon assignment ([#6006](https://github.com/PyTorchLightning/pytorch-lightning/pull/6006))
- Fixed allowing hashing of metrics with lists in their state ([#5939](https://github.com/PyTorchLightning/pytorch-lightning/pull/5939))


## [1.1.8] - 2021-02-08

### Fixed

- Separate epoch validation from step validation ([#5208](https://github.com/PyTorchLightning/pytorch-lightning/pull/5208))
- Fixed `toggle_optimizers` not handling all optimizer parameters ([#5775](https://github.com/PyTorchLightning/pytorch-lightning/pull/5775))


## [1.1.7] - 2021-02-03

### Fixed

- Fixed `TensorBoardLogger` not closing `SummaryWriter` on `finalize` ([#5696](https://github.com/PyTorchLightning/pytorch-lightning/pull/5696))
- Fixed filtering of pytorch  "unsqueeze" warning when using DP ([#5622](https://github.com/PyTorchLightning/pytorch-lightning/pull/5622))
- Fixed `num_classes` argument in F1 metric ([#5663](https://github.com/PyTorchLightning/pytorch-lightning/pull/5663))
- Fixed `log_dir` property ([#5537](https://github.com/PyTorchLightning/pytorch-lightning/pull/5537))
- Fixed a race condition in `ModelCheckpoint` when checking if a checkpoint file exists ([#5144](https://github.com/PyTorchLightning/pytorch-lightning/pull/5144))
- Remove unnecessary intermediate layers in Dockerfiles ([#5697](https://github.com/PyTorchLightning/pytorch-lightning/pull/5697))
- Fixed auto learning rate ordering ([#5638](https://github.com/PyTorchLightning/pytorch-lightning/pull/5638))


## [1.1.6] - 2021-01-26

### Changed

- Increased TPU check timeout from 20s to 100s ([#5598](https://github.com/PyTorchLightning/pytorch-lightning/pull/5598))
- Ignored `step` param in Neptune logger's log_metric method ([#5510](https://github.com/PyTorchLightning/pytorch-lightning/pull/5510))
- Pass batch outputs to `on_train_batch_end` instead of `epoch_end` outputs ([#4369](https://github.com/PyTorchLightning/pytorch-lightning/pull/4369))

### Fixed

- Fixed `toggle_optimizer` to reset `requires_grad` state  ([#5574](https://github.com/PyTorchLightning/pytorch-lightning/pull/5574))
- Fixed FileNotFoundError for best checkpoint when using DDP with Hydra ([#5629](https://github.com/PyTorchLightning/pytorch-lightning/pull/5629))
- Fixed an error when logging a progress bar metric with a reserved name ([#5620](https://github.com/PyTorchLightning/pytorch-lightning/pull/5620))
- Fixed `Metric`'s `state_dict` not included when child modules ([#5614](https://github.com/PyTorchLightning/pytorch-lightning/pull/5614))
- Fixed Neptune logger creating multiple experiments when GPUs > 1 ([#3256](https://github.com/PyTorchLightning/pytorch-lightning/pull/3256))
- Fixed duplicate logs appearing in console when using the python logging module ([#5509](https://github.com/PyTorchLightning/pytorch-lightning/pull/5509))
- Fixed tensor printing in `trainer.test()` ([#5138](https://github.com/PyTorchLightning/pytorch-lightning/pull/5138))
- Fixed not using dataloader when `hparams` present ([#4559](https://github.com/PyTorchLightning/pytorch-lightning/pull/4559))


## [1.1.5] - 2021-01-19

### Fixed

- Fixed a visual bug in the progress bar display initialization ([#4579](https://github.com/PyTorchLightning/pytorch-lightning/pull/4579))
- Fixed logging `on_train_batch_end` in a callback with multiple optimizers ([#5521](https://github.com/PyTorchLightning/pytorch-lightning/pull/5521))
- Fixed `reinit_scheduler_properties` with correct optimizer ([#5519](https://github.com/PyTorchLightning/pytorch-lightning/pull/5519))
- Fixed `val_check_interval` with `fast_dev_run` ([#5540](https://github.com/PyTorchLightning/pytorch-lightning/pull/5540))


## [1.1.4] - 2021-01-12

### Added

- Add automatic optimization property setter to lightning module ([#5169](https://github.com/PyTorchLightning/pytorch-lightning/pull/5169))

### Changed

- Changed deprecated `enable_pl_optimizer=True` ([#5244](https://github.com/PyTorchLightning/pytorch-lightning/pull/5244))

### Fixed

- Fixed `transfer_batch_to_device` for DDP with `len(devices_ids) == 1` ([#5195](https://github.com/PyTorchLightning/pytorch-lightning/pull/5195))
- Logging only on `not should_accumulate()` during training ([#5417](https://github.com/PyTorchLightning/pytorch-lightning/pull/5417))
- Resolve interpolation bug with Hydra ([#5406](https://github.com/PyTorchLightning/pytorch-lightning/pull/5406))
- Check environ before selecting a seed to prevent warning message ([#4743](https://github.com/PyTorchLightning/pytorch-lightning/pull/4743))
- Fixed signature mismatch in `model_to_device` of `DDPCPUHPCAccelerator` ([#5505](https://github.com/PyTorchLightning/pytorch-lightning/pull/5505))

## [1.1.3] - 2021-01-05

### Added

- Added a check for optimizer attached to `lr_scheduler` ([#5338](https://github.com/PyTorchLightning/pytorch-lightning/pull/5338))
- Added support for passing non-existing filepaths to `resume_from_checkpoint` ([#4402](https://github.com/PyTorchLightning/pytorch-lightning/pull/4402))

### Changed

- Skip restore from `resume_from_checkpoint` while `testing` ([#5161](https://github.com/PyTorchLightning/pytorch-lightning/pull/5161))
- Allowed `log_momentum` for adaptive optimizers in `LearningRateMonitor` ([#5333](https://github.com/PyTorchLightning/pytorch-lightning/pull/5333))
- Disabled checkpointing, earlystopping and logging with `fast_dev_run` ([#5277](https://github.com/PyTorchLightning/pytorch-lightning/pull/5277))
- Distributed group defaults to `WORLD` if `None` ([#5125](https://github.com/PyTorchLightning/pytorch-lightning/pull/5125))

### Fixed

- Fixed `trainer.test` returning non-test metrics ([#5214](https://github.com/PyTorchLightning/pytorch-lightning/pull/5214))
- Fixed metric state reset ([#5273](https://github.com/PyTorchLightning/pytorch-lightning/pull/5273))
- Fixed `--num-nodes` on `DDPSequentialPlugin` ([#5327](https://github.com/PyTorchLightning/pytorch-lightning/pull/5327))
- Fixed invalid value for `weights_summary` ([#5296](https://github.com/PyTorchLightning/pytorch-lightning/pull/5296))
- Fixed `Trainer.test` not using the latest `best_model_path` ([#5161](https://github.com/PyTorchLightning/pytorch-lightning/pull/5161))
- Fixed existence check for hparams not using underlying filesystem ([#5250](https://github.com/PyTorchLightning/pytorch-lightning/pull/5250))
- Fixed `LightningOptimizer` AMP bug ([#5191](https://github.com/PyTorchLightning/pytorch-lightning/pull/5191))
- Fixed casted key to string in `_flatten_dict` ([#5354](https://github.com/PyTorchLightning/pytorch-lightning/pull/5354))


## [1.1.2] - 2020-12-23

### Added

- Support number for logging with `sync_dist=True` ([#5080](https://github.com/PyTorchLightning/pytorch-lightning/pull/5080))
- Added offset logging step when resuming for Wandb logger ([#5050](https://github.com/PyTorchLightning/pytorch-lightning/pull/5050))

### Removed

- `enable_pl_optimizer=False` by default to temporarily fix AMP issues ([#5163](https://github.com/PyTorchLightning/pytorch-lightning/pull/5163))

### Fixed

- Metric reduction with Logging ([#5150](https://github.com/PyTorchLightning/pytorch-lightning/pull/5150))
- Remove nan loss in manual optimization ([#5121](https://github.com/PyTorchLightning/pytorch-lightning/pull/5121))
- Un-balanced logging properly supported ([#5119](https://github.com/PyTorchLightning/pytorch-lightning/pull/5119))
- Fix hanging in DDP HPC accelerators ([#5157](https://github.com/PyTorchLightning/pytorch-lightning/pull/5157))
- Fix reset `TensorRunningAccum` ([#5106](https://github.com/PyTorchLightning/pytorch-lightning/pull/5106))
- Updated `DALIClassificationLoader` to not use deprecated arguments ([#4925](https://github.com/PyTorchLightning/pytorch-lightning/pull/4925))
- Corrected call to `torch.no_grad` ([#5124](https://github.com/PyTorchLightning/pytorch-lightning/pull/5124))


## [1.1.1] - 2020-12-15

### Added

- Add a notebook example to reach a quick baseline of ~94% accuracy on CIFAR10 using Resnet in Lightning ([#4818](https://github.com/PyTorchLightning/pytorch-lightning/pull/4818))

### Changed

- Simplify accelerator steps ([#5015](https://github.com/PyTorchLightning/pytorch-lightning/pull/5015))
- Refactor load in checkpoint connector ([#4593](https://github.com/PyTorchLightning/pytorch-lightning/pull/4593))
- Fixed the saved filename in `ModelCheckpoint` when it already exists ([#4861](https://github.com/PyTorchLightning/pytorch-lightning/pull/4861))

### Removed

- Drop duplicate metrics ([#5014](https://github.com/PyTorchLightning/pytorch-lightning/pull/5014))
- Remove beta arg from F1 class and functional ([#5076](https://github.com/PyTorchLightning/pytorch-lightning/pull/5076))

### Fixed

- Fixed trainer by default `None` in `DDPAccelerator` ([#4915](https://github.com/PyTorchLightning/pytorch-lightning/pull/4915))
- Fixed `LightningOptimizer` to expose optimizer attributes ([#5095](https://github.com/PyTorchLightning/pytorch-lightning/pull/5095))
- Do not warn when the `name` key is used in the `lr_scheduler` dict ([#5057](https://github.com/PyTorchLightning/pytorch-lightning/pull/5057))
- Check if optimizer supports closure ([#4981](https://github.com/PyTorchLightning/pytorch-lightning/pull/4981))
- Add deprecated metric utility functions back to functional (
    [#5067](https://github.com/PyTorchLightning/pytorch-lightning/pull/5067),
    [#5068](https://github.com/PyTorchLightning/pytorch-lightning/pull/5068))
- Allow any input in `to_onnx` and `to_torchscript` ([#4378](https://github.com/PyTorchLightning/pytorch-lightning/pull/4378))
- Fixed `DDPHPCAccelerator` hangs in DDP construction by calling `init_device` ([#5157](https://github.com/PyTorchLightning/pytorch-lightning/pull/5157))


## [1.1.0] - 2020-12-09

### Added

- Added "monitor" key to saved `ModelCheckpoints` ([#4383](https://github.com/PyTorchLightning/pytorch-lightning/pull/4383))
- Added `ConfusionMatrix` class interface ([#4348](https://github.com/PyTorchLightning/pytorch-lightning/pull/4348))
- Added multiclass AUROC metric ([#4236](https://github.com/PyTorchLightning/pytorch-lightning/pull/4236))
- Added global step indexing to the checkpoint name for a better sub-epoch checkpointing experience ([#3807](https://github.com/PyTorchLightning/pytorch-lightning/pull/3807))
- Added optimizer hooks in callbacks ([#4379](https://github.com/PyTorchLightning/pytorch-lightning/pull/4379))
- Added option to log momentum ([#4384](https://github.com/PyTorchLightning/pytorch-lightning/pull/4384))
- Added `current_score` to `ModelCheckpoint.on_save_checkpoint` ([#4721](https://github.com/PyTorchLightning/pytorch-lightning/pull/4721))
- Added logging using `self.log` in train and evaluation for epoch end hooks (
    [#4552](https://github.com/PyTorchLightning/pytorch-lightning/pull/4552),
    [#4495](https://github.com/PyTorchLightning/pytorch-lightning/pull/4495),
    [#4439](https://github.com/PyTorchLightning/pytorch-lightning/pull/4439),
    [#4684](https://github.com/PyTorchLightning/pytorch-lightning/pull/4684),
    [#4913](https://github.com/PyTorchLightning/pytorch-lightning/pull/4913))
- Added ability for DDP plugin to modify optimizer state saving ([#4675](https://github.com/PyTorchLightning/pytorch-lightning/pull/4675))
- Added `prefix` argument in loggers ([#4557](https://github.com/PyTorchLightning/pytorch-lightning/pull/4557))
- Added printing of total num of params, trainable and non-trainable params in ModelSummary ([#4521](https://github.com/PyTorchLightning/pytorch-lightning/pull/4521))
- Added `PrecisionRecallCurve, ROC, AveragePrecision` class metric ([#4549](https://github.com/PyTorchLightning/pytorch-lightning/pull/4549))
- Added custom `Apex` and `NativeAMP` as `Precision plugins` ([#4355](https://github.com/PyTorchLightning/pytorch-lightning/pull/4355))
- Added `DALI MNIST` example ([#3721](https://github.com/PyTorchLightning/pytorch-lightning/pull/3721))
- Added `sharded plugin` for DDP for multi-gpu training memory optimizations (
    [#4639](https://github.com/PyTorchLightning/pytorch-lightning/pull/4639),
    [#4686](https://github.com/PyTorchLightning/pytorch-lightning/pull/4686),
    [#4737](https://github.com/PyTorchLightning/pytorch-lightning/pull/4737),
    [#4773](https://github.com/PyTorchLightning/pytorch-lightning/pull/4773))
- Added `experiment_id` to the NeptuneLogger ([#3462](https://github.com/PyTorchLightning/pytorch-lightning/pull/3462))
- Added `Pytorch Geometric` integration example with Lightning ([#4568](https://github.com/PyTorchLightning/pytorch-lightning/pull/4568))
- Added `all_gather` method to `LightningModule` which allows gradient based tensor synchronizations for use-cases such as negative sampling. ([#5012](https://github.com/PyTorchLightning/pytorch-lightning/pull/5012))
- Enabled `self.log` in most functions ([#4969](https://github.com/PyTorchLightning/pytorch-lightning/pull/4969))
- Added changeable extension variable for `ModelCheckpoint` ([#4977](https://github.com/PyTorchLightning/pytorch-lightning/pull/4977))


### Changed

- Tuner algorithms will be skipped if `fast_dev_run=True` ([#3903](https://github.com/PyTorchLightning/pytorch-lightning/pull/3903))
- `WandbLogger` does not force wandb `reinit` arg to True anymore and creates a run only when needed ([#4648](https://github.com/PyTorchLightning/pytorch-lightning/pull/4648))
- Changed `automatic_optimization` to be a model attribute ([#4602](https://github.com/PyTorchLightning/pytorch-lightning/pull/4602))
- Changed `Simple Profiler` report to order by percentage time spent + num calls ([#4880](https://github.com/PyTorchLightning/pytorch-lightning/pull/4880))
- Simplify optimization Logic ([#4984](https://github.com/PyTorchLightning/pytorch-lightning/pull/4984))
- Classification metrics overhaul ([#4837](https://github.com/PyTorchLightning/pytorch-lightning/pull/4837))
- Updated `fast_dev_run` to accept integer representing num_batches ([#4629](https://github.com/PyTorchLightning/pytorch-lightning/pull/4629))
- Refactored optimizer ([#4658](https://github.com/PyTorchLightning/pytorch-lightning/pull/4658))


### Deprecated

- Deprecated `prefix` argument in `ModelCheckpoint` ([#4765](https://github.com/PyTorchLightning/pytorch-lightning/pull/4765))
- Deprecated the old way of assigning hyper-parameters through `self.hparams = ...` ([#4813](https://github.com/PyTorchLightning/pytorch-lightning/pull/4813))
- Deprecated `mode='auto'` from `ModelCheckpoint` and `EarlyStopping` ([#4695](https://github.com/PyTorchLightning/pytorch-lightning/pull/4695))

### Removed

- Removed `reorder` parameter of the `auc` metric ([#5004](https://github.com/PyTorchLightning/pytorch-lightning/pull/5004))
- Removed `multiclass_roc` and `multiclass_precision_recall_curve`, use `roc` and `precision_recall_curve` instead ([#4549](https://github.com/PyTorchLightning/pytorch-lightning/pull/4549))

### Fixed

- Added feature to move tensors to CPU before saving ([#4309](https://github.com/PyTorchLightning/pytorch-lightning/pull/4309))
- Fixed `LoggerConnector` to have logged metrics on root device in DP ([#4138](https://github.com/PyTorchLightning/pytorch-lightning/pull/4138))
- Auto convert tensors to contiguous format when `gather_all` ([#4907](https://github.com/PyTorchLightning/pytorch-lightning/pull/4907))
- Fixed `PYTHONPATH` for ddp test model ([#4528](https://github.com/PyTorchLightning/pytorch-lightning/pull/4528))
- Fixed allowing logger to support indexing ([#4595](https://github.com/PyTorchLightning/pytorch-lightning/pull/4595))
- Fixed DDP and manual_optimization ([#4976](https://github.com/PyTorchLightning/pytorch-lightning/pull/4976))


## [1.0.8] - 2020-11-24

### Added

- Added casting to python types for numpy scalars when logging `hparams` ([#4647](https://github.com/PyTorchLightning/pytorch-lightning/pull/4647))
- Added warning when progress bar refresh rate is less than 20 on Google Colab to prevent crashing ([#4654](https://github.com/PyTorchLightning/pytorch-lightning/pull/4654))
- Added `F1` class metric ([#4656](https://github.com/PyTorchLightning/pytorch-lightning/pull/4656))

### Changed

- Consistently use `step=trainer.global_step` in `LearningRateMonitor` independently of `logging_interval` ([#4376](https://github.com/PyTorchLightning/pytorch-lightning/pull/4376))
- Metric states are no longer as default added to `state_dict` ([#4685](https://github.com/PyTorchLightning/pytorch-lightning/pull/4685))
- Renamed class metric `Fbeta` >> `FBeta` ([#4656](https://github.com/PyTorchLightning/pytorch-lightning/pull/4656))
- Model summary: add 1 decimal place ([#4745](https://github.com/PyTorchLightning/pytorch-lightning/pull/4745))
- Do not override `PYTHONWARNINGS` ([#4700](https://github.com/PyTorchLightning/pytorch-lightning/pull/4700))
- Changed `init_ddp_connection` moved from `DDP` to `DDPPlugin` ([#4407](https://github.com/PyTorchLightning/pytorch-lightning/pull/4407))


### Fixed

- Fixed checkpoint `hparams` dict casting when `omegaconf` is available ([#4770](https://github.com/PyTorchLightning/pytorch-lightning/pull/4770))
- Fixed incomplete progress bars when total batches not divisible by refresh rate ([#4577](https://github.com/PyTorchLightning/pytorch-lightning/pull/4577))
- Updated SSIM metric ([#4566](https://github.com/PyTorchLightning/pytorch-lightning/pull/4566))
- Fixed batch_arg_name - add `batch_arg_name` to all calls to `_adjust_batch_size`bug ([#4812](https://github.com/PyTorchLightning/pytorch-lightning/pull/4812))
- Fixed `torchtext` data to GPU ([#4785](https://github.com/PyTorchLightning/pytorch-lightning/pull/4785))
- Fixed a crash bug in MLFlow logger ([#4716](https://github.com/PyTorchLightning/pytorch-lightning/pull/4716))

## [1.0.7] - 2020-11-17

### Added

- Added lambda closure to `manual_optimizer_step` ([#4618](https://github.com/PyTorchLightning/pytorch-lightning/pull/4618))

### Changed

- Change Metrics `persistent` default mode to `False` ([#4685](https://github.com/PyTorchLightning/pytorch-lightning/pull/4685))
- LoggerConnector log_metrics will use `total_batch_idx` instead of `global_step` when logging on `training step` ([#4738](https://github.com/PyTorchLightning/pytorch-lightning/pull/4738))


### Fixed

- Prevent crash if `sync_dist=True` on CPU ([#4626](https://github.com/PyTorchLightning/pytorch-lightning/pull/4626))
- Fixed average pbar Metrics ([#4534](https://github.com/PyTorchLightning/pytorch-lightning/pull/4534))
- Fixed `setup` callback hook to correctly pass the LightningModule through ([#4608](https://github.com/PyTorchLightning/pytorch-lightning/pull/4608))
- Allowing decorate model init with saving `hparams` inside ([#4662](https://github.com/PyTorchLightning/pytorch-lightning/pull/4662))
- Fixed `split_idx` set by `LoggerConnector` in `on_trainer_init` to `Trainer`  ([#4697](https://github.com/PyTorchLightning/pytorch-lightning/pull/4697))


## [1.0.6] - 2020-11-11

### Added

- Added metrics aggregation in Horovod and fixed early stopping ([#3775](https://github.com/PyTorchLightning/pytorch-lightning/pull/3775))
- Added `manual_optimizer_step` which work with `AMP Native` and `accumulated_grad_batches` ([#4485](https://github.com/PyTorchLightning/pytorch-lightning/pull/4485))
- Added `persistent(mode)` method to metrics, to enable and disable metric states being added to `state_dict` ([#4482](https://github.com/PyTorchLightning/pytorch-lightning/pull/4482))
- Added congratulations at the end of our notebooks ([#4555](https://github.com/PyTorchLightning/pytorch-lightning/pull/4555))
- Added parameters `move_metrics_to_cpu` in Trainer to disable gpu leak ([#4592](https://github.com/PyTorchLightning/pytorch-lightning/pull/4592))


### Changed

- Changed `fsspec` to tuner ([#4458](https://github.com/PyTorchLightning/pytorch-lightning/pull/4458))
- Unify SLURM/TorchElastic under backend plugin ([#4578](https://github.com/PyTorchLightning/pytorch-lightning/pull/4578),
        [#4580](https://github.com/PyTorchLightning/pytorch-lightning/pull/4580),
        [#4581](https://github.com/PyTorchLightning/pytorch-lightning/pull/4581),
        [#4582](https://github.com/PyTorchLightning/pytorch-lightning/pull/4582),
        [#4583](https://github.com/PyTorchLightning/pytorch-lightning/pull/4583))

### Fixed

- Fixed feature-lack in `hpc_load` ([#4526](https://github.com/PyTorchLightning/pytorch-lightning/pull/4526))
- Fixed metrics states being overridden in DDP mode ([#4482](https://github.com/PyTorchLightning/pytorch-lightning/pull/4482))
- Fixed `lightning_getattr`, `lightning_hasattr` not finding the correct attributes in datamodule ([#4347](https://github.com/PyTorchLightning/pytorch-lightning/pull/4347))
- Fixed automatic optimization AMP by `manual_optimization_step` ([#4485](https://github.com/PyTorchLightning/pytorch-lightning/pull/4485))
- Replace `MisconfigurationException` with warning in `ModelCheckpoint` Callback ([#4560](https://github.com/PyTorchLightning/pytorch-lightning/pull/4560))
- Fixed logged keys in mlflow logger ([#4412](https://github.com/PyTorchLightning/pytorch-lightning/pull/4412))
- Fixed `is_picklable` by catching `AttributeError` ([#4508](https://github.com/PyTorchLightning/pytorch-lightning/pull/4508))
- Fixed multi test dataloaders dict `AttributeError` error ([#4480](https://github.com/PyTorchLightning/pytorch-lightning/pull/4480))
- Fixed show progress bar only for `progress_rank 0` on `DDP_SLURM` ([#4437](https://github.com/PyTorchLightning/pytorch-lightning/pull/4437))

## [1.0.5] - 2020-11-03

### Added

- Added PyTorch 1.7 Stable support ([#3821](https://github.com/PyTorchLightning/pytorch-lightning/pull/3821))
- Added timeout for `tpu_device_exists` to ensure process does not hang indefinitely ([#4340](https://github.com/PyTorchLightning/pytorch-lightning/pull/4340))

### Changed

- W&B log in sync with `Trainer` step ([#4405](https://github.com/PyTorchLightning/pytorch-lightning/pull/4405))
- Hook `on_after_backward` is called only when `optimizer_step` is being called ([#4439](https://github.com/PyTorchLightning/pytorch-lightning/pull/4439))
- Moved `track_and_norm_grad` into `training loop` and called only when `optimizer_step` is being called ([#4439](https://github.com/PyTorchLightning/pytorch-lightning/pull/4439))
- Changed type checker with explicit cast of `ref_model` object ([#4457](https://github.com/PyTorchLightning/pytorch-lightning/pull/4457))
- Changed `distributed_backend` -> `accelerator` ([#4429](https://github.com/PyTorchLightning/pytorch-lightning/pull/4429))

### Deprecated

- Deprecated passing `ModelCheckpoint` instance to `checkpoint_callback` Trainer argument ([#4336](https://github.com/PyTorchLightning/pytorch-lightning/pull/4336))

### Fixed

- Disable saving checkpoints if not trained ([#4372](https://github.com/PyTorchLightning/pytorch-lightning/pull/4372))
- Fixed error using `auto_select_gpus=True` with `gpus=-1` ([#4209](https://github.com/PyTorchLightning/pytorch-lightning/pull/4209))
- Disabled training when `limit_train_batches=0` ([#4371](https://github.com/PyTorchLightning/pytorch-lightning/pull/4371))
- Fixed that metrics do not store computational graph for all seen data ([#4313](https://github.com/PyTorchLightning/pytorch-lightning/pull/4313))
- Fixed AMP unscale for `on_after_backward` ([#4439](https://github.com/PyTorchLightning/pytorch-lightning/pull/4439))
- Fixed TorchScript export when module includes Metrics ([#4428](https://github.com/PyTorchLightning/pytorch-lightning/pull/4428))
- Fixed TorchScript trace method's data to device and docstring ([#4360](https://github.com/PyTorchLightning/pytorch-lightning/pull/4360))
- Fixed CSV logger warning ([#4419](https://github.com/PyTorchLightning/pytorch-lightning/pull/4419))
- Fixed skip DDP parameter sync ([#4301](https://github.com/PyTorchLightning/pytorch-lightning/pull/4301))
- Fixed `WandbLogger` _sanitize_callable function ([#4422](https://github.com/PyTorchLightning/pytorch-lightning/pull/4422))
- Fixed `AMP Native` `_unscale` gradient ([#4441](https://github.com/PyTorchLightning/pytorch-lightning/pull/4441))


## [1.0.4] - 2020-10-27

### Added

- Added `dirpath` and `filename` parameter in `ModelCheckpoint` ([#4213](https://github.com/PyTorchLightning/pytorch-lightning/pull/4213))
- Added plugins docs and DDPPlugin to customize ddp across all accelerators ([#4258](https://github.com/PyTorchLightning/pytorch-lightning/pull/4285))
- Added `strict` option to the scheduler dictionary ([#3586](https://github.com/PyTorchLightning/pytorch-lightning/pull/3586))
- Added `fsspec` support for profilers ([#4162](https://github.com/PyTorchLightning/pytorch-lightning/pull/4162))
- Added autogenerated helptext to `Trainer.add_argparse_args` ([#4344](https://github.com/PyTorchLightning/pytorch-lightning/pull/4344))
- Added support for string values in `Trainer`'s `profiler` parameter ([#3656](https://github.com/PyTorchLightning/pytorch-lightning/pull/3656))
- Added `optimizer_closure` to `optimizer.step` when supported ([#4190](https://github.com/PyTorchLightning/pytorch-lightning/pull/4190))
- Added unification of regression metrics ([#4166](https://github.com/PyTorchLightning/pytorch-lightning/pull/4166))
- Added checkpoint load from Bytes ([#4314](https://github.com/PyTorchLightning/pytorch-lightning/pull/4314))

### Changed

- Improved error messages for invalid `configure_optimizers` returns ([#3587](https://github.com/PyTorchLightning/pytorch-lightning/pull/3587))
- Allow changing the logged step value in `validation_step` ([#4130](https://github.com/PyTorchLightning/pytorch-lightning/pull/4130))
- Allow setting `replace_sampler_ddp=True` with a distributed sampler already added ([#4273](https://github.com/PyTorchLightning/pytorch-lightning/pull/4273))
- Fixed santized parameters for `WandbLogger.log_hyperparams` ([#4320](https://github.com/PyTorchLightning/pytorch-lightning/pull/4320))

### Deprecated

- Deprecated `filepath` in `ModelCheckpoint` ([#4213](https://github.com/PyTorchLightning/pytorch-lightning/pull/4213))
- Deprecated `reorder` parameter of the `auc` metric ([#4237](https://github.com/PyTorchLightning/pytorch-lightning/pull/4237))
- Deprecated bool values in `Trainer`'s `profiler` parameter ([#3656](https://github.com/PyTorchLightning/pytorch-lightning/pull/3656))

### Fixed

- Fixed setting device ids in DDP ([#4297](https://github.com/PyTorchLightning/pytorch-lightning/pull/4297))
- Fixed synchronization of best model path in `ddp_accelerator` ([#4323](https://github.com/PyTorchLightning/pytorch-lightning/pull/4323))
- Fixed `WandbLogger` not uploading checkpoint artifacts at the end of training ([#4341](https://github.com/PyTorchLightning/pytorch-lightning/pull/4341))
- Fixed `FBeta` computation ([#4183](https://github.com/PyTorchLightning/pytorch-lightning/pull/4183))
- Fixed `accumulation across batches` has completed `before breaking training loop` ([#4278](https://github.com/PyTorchLightning/pytorch-lightning/pull/4278))
- Fixed `ModelCheckpoint` don't increase current_epoch and global_step when not training ([#4291](https://github.com/PyTorchLightning/pytorch-lightning/pull/4291))
- Fixed `COMET_EXPERIMENT_KEY` environment variable usage in comet logger ([#4230](https://github.com/PyTorchLightning/pytorch-lightning/pull/4230))

## [1.0.3] - 2020-10-20

### Added

- Added persistent flag to `Metric.add_state` ([#4195](https://github.com/PyTorchLightning/pytorch-lightning/pull/4195))

### Changed

- Used `checkpoint_connector.hpc_save` in SLURM ([#4217](https://github.com/PyTorchLightning/pytorch-lightning/pull/4217))
- Moved base req. to root ([#4219](https://github.com/PyTorchLightning/pytorch-lightning/pull/4219))

### Fixed

- Fixed `hparams` assign in init ([#4189](https://github.com/PyTorchLightning/pytorch-lightning/pull/4189))
- Fixed overwrite check for model hooks ([#4010](https://github.com/PyTorchLightning/pytorch-lightning/pull/4010))


## [1.0.2] - 2020-10-15

### Added

- Added trace functionality to the function `to_torchscript` ([#4142](https://github.com/PyTorchLightning/pytorch-lightning/pull/4142))

### Changed

- Called `on_load_checkpoint` before loading `state_dict` ([#4057](https://github.com/PyTorchLightning/pytorch-lightning/pull/4057))

### Removed

- Removed duplicate metric vs step log for train loop ([#4173](https://github.com/PyTorchLightning/pytorch-lightning/pull/4173))

### Fixed

- Fixed the `self.log` problem in `validation_step()` ([#4169](https://github.com/PyTorchLightning/pytorch-lightning/pull/4169))
- Fixed `hparams` saving - save the state when `save_hyperparameters()` is called [in `__init__`] ([#4163](https://github.com/PyTorchLightning/pytorch-lightning/pull/4163))
- Fixed runtime failure while exporting `hparams` to yaml ([#4158](https://github.com/PyTorchLightning/pytorch-lightning/pull/4158))


## [1.0.1] - 2020-10-14

### Added

- Added getstate/setstate method for torch.save serialization ([#4127](https://github.com/PyTorchLightning/pytorch-lightning/pull/4127))


## [1.0.0] - 2020-10-13

### Added

- Added Explained Variance Metric + metric fix ([#4013](https://github.com/PyTorchLightning/pytorch-lightning/pull/4013))
- Added Metric <-> Lightning Module integration tests ([#4008](https://github.com/PyTorchLightning/pytorch-lightning/pull/4008))
- Added parsing OS env vars in `Trainer` ([#4022](https://github.com/PyTorchLightning/pytorch-lightning/pull/4022))
- Added classification metrics ([#4043](https://github.com/PyTorchLightning/pytorch-lightning/pull/4043))
- Updated explained variance metric ([#4024](https://github.com/PyTorchLightning/pytorch-lightning/pull/4024))
- Enabled plugins ([#4041](https://github.com/PyTorchLightning/pytorch-lightning/pull/4041))
- Enabled custom clusters ([#4048](https://github.com/PyTorchLightning/pytorch-lightning/pull/4048))
- Enabled passing in custom accelerators ([#4050](https://github.com/PyTorchLightning/pytorch-lightning/pull/4050))
- Added `LightningModule.toggle_optimizer` ([#4058](https://github.com/PyTorchLightning/pytorch-lightning/pull/4058))
- Added `LightningModule.manual_backward` ([#4063](https://github.com/PyTorchLightning/pytorch-lightning/pull/4063))
- Added `output` argument to `*_batch_end` hooks ([#3965](https://github.com/PyTorchLightning/pytorch-lightning/pull/3965),
    [#3966](https://github.com/PyTorchLightning/pytorch-lightning/pull/3966))
- Added `output` argument to `*_epoch_end` hooks ([#3967](https://github.com/PyTorchLightning/pytorch-lightning/pull/3967))

### Changed

- Integrated metrics API with self.log ([#3961](https://github.com/PyTorchLightning/pytorch-lightning/pull/3961))
- Decoupled Apex ([#4052](https://github.com/PyTorchLightning/pytorch-lightning/pull/4052),
        [#4054](https://github.com/PyTorchLightning/pytorch-lightning/pull/4054),
        [#4055](https://github.com/PyTorchLightning/pytorch-lightning/pull/4055),
        [#4056](https://github.com/PyTorchLightning/pytorch-lightning/pull/4056),
        [#4058](https://github.com/PyTorchLightning/pytorch-lightning/pull/4058),
        [#4060](https://github.com/PyTorchLightning/pytorch-lightning/pull/4060),
        [#4061](https://github.com/PyTorchLightning/pytorch-lightning/pull/4061),
        [#4062](https://github.com/PyTorchLightning/pytorch-lightning/pull/4062),
        [#4063](https://github.com/PyTorchLightning/pytorch-lightning/pull/4063),
        [#4064](https://github.com/PyTorchLightning/pytorch-lightning/pull/4064),
        [#4065](https://github.com/PyTorchLightning/pytorch-lightning/pull/4065))
- Renamed all backends to `Accelerator` ([#4066](https://github.com/PyTorchLightning/pytorch-lightning/pull/4066))
- Enabled manual returns ([#4089](https://github.com/PyTorchLightning/pytorch-lightning/pull/4089))

### Removed

- Removed support for EvalResult and TrainResult ([#3968](https://github.com/PyTorchLightning/pytorch-lightning/pull/3968))
- Removed deprecated trainer flags: `overfit_pct`, `log_save_interval`, `row_log_interval` ([#3969](https://github.com/PyTorchLightning/pytorch-lightning/pull/3969))
- Removed deprecated early_stop_callback ([#3982](https://github.com/PyTorchLightning/pytorch-lightning/pull/3982))
- Removed deprecated model hooks ([#3980](https://github.com/PyTorchLightning/pytorch-lightning/pull/3980))
- Removed deprecated callbacks ([#3979](https://github.com/PyTorchLightning/pytorch-lightning/pull/3979))
- Removed `trainer` argument in `LightningModule.backward` [#4056](https://github.com/PyTorchLightning/pytorch-lightning/pull/4056))

### Fixed

- Fixed `current_epoch` property update to reflect true epoch number inside `LightningDataModule`, when `reload_dataloaders_every_epoch=True`. ([#3974](https://github.com/PyTorchLightning/pytorch-lightning/pull/3974))
- Fixed to print scaler value in progress bar ([#4053](https://github.com/PyTorchLightning/pytorch-lightning/pull/4053))
- Fixed mismatch between docstring and code regarding when `on_load_checkpoint` hook is called ([#3996](https://github.com/PyTorchLightning/pytorch-lightning/pull/3996))


## [0.10.0] - 2020-10-07

### Added

- Added new Metrics API. ([#3868](https://github.com/PyTorchLightning/pytorch-lightning/pull/3868), [#3921](https://github.com/PyTorchLightning/pytorch-lightning/pull/3921))
- Enable PyTorch 1.7 compatibility ([#3541](https://github.com/PyTorchLightning/pytorch-lightning/pull/3541))
- Added `LightningModule.to_torchscript` to support exporting as `ScriptModule` ([#3258](https://github.com/PyTorchLightning/pytorch-lightning/pull/3258))
- Added warning when dropping unpicklable `hparams` ([#2874](https://github.com/PyTorchLightning/pytorch-lightning/pull/2874))
- Added EMB similarity ([#3349](https://github.com/PyTorchLightning/pytorch-lightning/pull/3349))
- Added `ModelCheckpoint.to_yaml` method ([#3048](https://github.com/PyTorchLightning/pytorch-lightning/pull/3048))
- Allow `ModelCheckpoint` monitor to be `None`, meaning it will always save ([#3630](https://github.com/PyTorchLightning/pytorch-lightning/pull/3630))
- Disabled optimizers setup during testing ([#3059](https://github.com/PyTorchLightning/pytorch-lightning/pull/3059))
- Added support for datamodules to save and load checkpoints when training ([#3563](https://github.com/PyTorchLightning/pytorch-lightning/pull/3563))
- Added support for datamodule in learning rate finder ([#3425](https://github.com/PyTorchLightning/pytorch-lightning/pull/3425))
- Added gradient clip test for native AMP ([#3754](https://github.com/PyTorchLightning/pytorch-lightning/pull/3754))
- Added dist lib to enable syncing anything across devices ([#3762](https://github.com/PyTorchLightning/pytorch-lightning/pull/3762))
- Added `broadcast` to `TPUBackend` ([#3814](https://github.com/PyTorchLightning/pytorch-lightning/pull/3814))
- Added `XLADeviceUtils` class to check XLA device type ([#3274](https://github.com/PyTorchLightning/pytorch-lightning/pull/3274))

### Changed

- Refactored accelerator backends:
   * moved TPU `xxx_step` to backend ([#3118](https://github.com/PyTorchLightning/pytorch-lightning/pull/3118))
   * refactored DDP backend `forward` ([#3119](https://github.com/PyTorchLightning/pytorch-lightning/pull/3119))
   * refactored GPU backend `__step` ([#3120](https://github.com/PyTorchLightning/pytorch-lightning/pull/3120))
   * refactored Horovod backend ([#3121](https://github.com/PyTorchLightning/pytorch-lightning/pull/3121),
        [#3122](https://github.com/PyTorchLightning/pytorch-lightning/pull/3122))
   * remove obscure forward call in eval + CPU backend `___step` ([#3123](https://github.com/PyTorchLightning/pytorch-lightning/pull/3123))
   * reduced all simplified forward ([#3126](https://github.com/PyTorchLightning/pytorch-lightning/pull/3126))
   * added hook base method ([#3127](https://github.com/PyTorchLightning/pytorch-lightning/pull/3127))
   * refactor eval loop to use hooks - use `test_mode` for if so we can split later ([#3129](https://github.com/PyTorchLightning/pytorch-lightning/pull/3129))
   * moved `___step_end` hooks ([#3130](https://github.com/PyTorchLightning/pytorch-lightning/pull/3130))
   * training forward refactor ([#3134](https://github.com/PyTorchLightning/pytorch-lightning/pull/3134))
   * training AMP scaling refactor ([#3135](https://github.com/PyTorchLightning/pytorch-lightning/pull/3135))
   * eval step scaling factor ([#3136](https://github.com/PyTorchLightning/pytorch-lightning/pull/3136))
   * add eval loop object to streamline eval loop ([#3138](https://github.com/PyTorchLightning/pytorch-lightning/pull/3138))
   * refactored dataloader process hook ([#3139](https://github.com/PyTorchLightning/pytorch-lightning/pull/3139))
   * refactored inner eval loop ([#3141](https://github.com/PyTorchLightning/pytorch-lightning/pull/3141))
   * final inner eval loop hooks ([#3154](https://github.com/PyTorchLightning/pytorch-lightning/pull/3154))
   * clean up hooks in `run_evaluation` ([#3156](https://github.com/PyTorchLightning/pytorch-lightning/pull/3156))
   * clean up data reset ([#3161](https://github.com/PyTorchLightning/pytorch-lightning/pull/3161))
   * expand eval loop out ([#3165](https://github.com/PyTorchLightning/pytorch-lightning/pull/3165))
   * moved hooks around in eval loop ([#3195](https://github.com/PyTorchLightning/pytorch-lightning/pull/3195))
   * remove `_evaluate` fx ([#3197](https://github.com/PyTorchLightning/pytorch-lightning/pull/3197))
   * `Trainer.fit` hook clean up ([#3198](https://github.com/PyTorchLightning/pytorch-lightning/pull/3198))
   * DDPs train hooks ([#3203](https://github.com/PyTorchLightning/pytorch-lightning/pull/3203))
   * refactor DDP backend ([#3204](https://github.com/PyTorchLightning/pytorch-lightning/pull/3204),
        [#3207](https://github.com/PyTorchLightning/pytorch-lightning/pull/3207),
        [#3208](https://github.com/PyTorchLightning/pytorch-lightning/pull/3208),
        [#3209](https://github.com/PyTorchLightning/pytorch-lightning/pull/3209),
        [#3210](https://github.com/PyTorchLightning/pytorch-lightning/pull/3210))
   * reduced accelerator selection ([#3211](https://github.com/PyTorchLightning/pytorch-lightning/pull/3211))
   * group prepare data hook ([#3212](https://github.com/PyTorchLightning/pytorch-lightning/pull/3212))
   * added data connector ([#3285](https://github.com/PyTorchLightning/pytorch-lightning/pull/3285))
   * modular is_overridden ([#3290](https://github.com/PyTorchLightning/pytorch-lightning/pull/3290))
   * adding `Trainer.tune()` ([#3293](https://github.com/PyTorchLightning/pytorch-lightning/pull/3293))
   * move `run_pretrain_routine` -> `setup_training` ([#3294](https://github.com/PyTorchLightning/pytorch-lightning/pull/3294))
   * move train outside of setup training ([#3297](https://github.com/PyTorchLightning/pytorch-lightning/pull/3297))
   * move `prepare_data` to data connector ([#3307](https://github.com/PyTorchLightning/pytorch-lightning/pull/3307))
   * moved accelerator router ([#3309](https://github.com/PyTorchLightning/pytorch-lightning/pull/3309))
   * train loop refactor - moving train loop to own object ([#3310](https://github.com/PyTorchLightning/pytorch-lightning/pull/3310),
        [#3312](https://github.com/PyTorchLightning/pytorch-lightning/pull/3312),
        [#3313](https://github.com/PyTorchLightning/pytorch-lightning/pull/3313),
        [#3314](https://github.com/PyTorchLightning/pytorch-lightning/pull/3314))
   * duplicate data interface definition up into DataHooks class ([#3344](https://github.com/PyTorchLightning/pytorch-lightning/pull/3344))
   * inner train loop ([#3359](https://github.com/PyTorchLightning/pytorch-lightning/pull/3359),
        [#3361](https://github.com/PyTorchLightning/pytorch-lightning/pull/3361),
        [#3362](https://github.com/PyTorchLightning/pytorch-lightning/pull/3362),
        [#3363](https://github.com/PyTorchLightning/pytorch-lightning/pull/3363),
        [#3365](https://github.com/PyTorchLightning/pytorch-lightning/pull/3365),
        [#3366](https://github.com/PyTorchLightning/pytorch-lightning/pull/3366),
        [#3367](https://github.com/PyTorchLightning/pytorch-lightning/pull/3367),
        [#3368](https://github.com/PyTorchLightning/pytorch-lightning/pull/3368),
        [#3369](https://github.com/PyTorchLightning/pytorch-lightning/pull/3369),
        [#3370](https://github.com/PyTorchLightning/pytorch-lightning/pull/3370),
        [#3371](https://github.com/PyTorchLightning/pytorch-lightning/pull/3371),
        [#3372](https://github.com/PyTorchLightning/pytorch-lightning/pull/3372),
        [#3373](https://github.com/PyTorchLightning/pytorch-lightning/pull/3373),
        [#3374](https://github.com/PyTorchLightning/pytorch-lightning/pull/3374),
        [#3375](https://github.com/PyTorchLightning/pytorch-lightning/pull/3375),
        [#3376](https://github.com/PyTorchLightning/pytorch-lightning/pull/3376),
        [#3385](https://github.com/PyTorchLightning/pytorch-lightning/pull/3385),
        [#3388](https://github.com/PyTorchLightning/pytorch-lightning/pull/3388),
        [#3397](https://github.com/PyTorchLightning/pytorch-lightning/pull/3397))
   * all logging related calls in a connector ([#3395](https://github.com/PyTorchLightning/pytorch-lightning/pull/3395))
   * device parser ([#3400](https://github.com/PyTorchLightning/pytorch-lightning/pull/3400),
        [#3405](https://github.com/PyTorchLightning/pytorch-lightning/pull/3405))
   * added model connector ([#3407](https://github.com/PyTorchLightning/pytorch-lightning/pull/3407))
   * moved eval loop logging to loggers ([#3408](https://github.com/PyTorchLightning/pytorch-lightning/pull/3408))
   * moved eval loop (#3412[#3408](https://github.com/PyTorchLightning/pytorch-lightning/pull/3408))
   * trainer/separate argparse ([#3421](https://github.com/PyTorchLightning/pytorch-lightning/pull/3421),
        [#3428](https://github.com/PyTorchLightning/pytorch-lightning/pull/3428),
        [#3432](https://github.com/PyTorchLightning/pytorch-lightning/pull/3432))
   * move `lr_finder` ([#3434](https://github.com/PyTorchLightning/pytorch-lightning/pull/3434))
   * organize args (#[#3435](https://github.com/PyTorchLightning/pytorch-lightning/pull/3435),
        [#3442](https://github.com/PyTorchLightning/pytorch-lightning/pull/3442),
        [#3447](https://github.com/PyTorchLightning/pytorch-lightning/pull/3447),
        [#3448](https://github.com/PyTorchLightning/pytorch-lightning/pull/3448),
        [#3449](https://github.com/PyTorchLightning/pytorch-lightning/pull/3449),
        [#3456](https://github.com/PyTorchLightning/pytorch-lightning/pull/3456))
   * move specific accelerator code ([#3457](https://github.com/PyTorchLightning/pytorch-lightning/pull/3457))
   * group connectors ([#3472](https://github.com/PyTorchLightning/pytorch-lightning/pull/3472))
   * accelerator connector methods x/n ([#3469](https://github.com/PyTorchLightning/pytorch-lightning/pull/3469),
        [#3470](https://github.com/PyTorchLightning/pytorch-lightning/pull/3470),
        [#3474](https://github.com/PyTorchLightning/pytorch-lightning/pull/3474))
   * merge backends x/n ([#3476](https://github.com/PyTorchLightning/pytorch-lightning/pull/3476),
        [#3477](https://github.com/PyTorchLightning/pytorch-lightning/pull/3477),
        [#3478](https://github.com/PyTorchLightning/pytorch-lightning/pull/3478),
        [#3480](https://github.com/PyTorchLightning/pytorch-lightning/pull/3480),
        [#3482](https://github.com/PyTorchLightning/pytorch-lightning/pull/3482))
   * apex plugin ([#3502](https://github.com/PyTorchLightning/pytorch-lightning/pull/3502))
   * precision plugins ([#3504](https://github.com/PyTorchLightning/pytorch-lightning/pull/3504))
   * Result - make monitor default to `checkpoint_on` to simplify ([#3571](https://github.com/PyTorchLightning/pytorch-lightning/pull/3571))
   * reference to the Trainer on the `LightningDataModule` ([#3684](https://github.com/PyTorchLightning/pytorch-lightning/pull/3684))
   * add `.log` to lightning module ([#3686](https://github.com/PyTorchLightning/pytorch-lightning/pull/3686),
        [#3699](https://github.com/PyTorchLightning/pytorch-lightning/pull/3699),
        [#3701](https://github.com/PyTorchLightning/pytorch-lightning/pull/3701),
        [#3704](https://github.com/PyTorchLightning/pytorch-lightning/pull/3704),
        [#3715](https://github.com/PyTorchLightning/pytorch-lightning/pull/3715))
   * enable tracking original metric when step and epoch are both true ([#3685](https://github.com/PyTorchLightning/pytorch-lightning/pull/3685))
   * deprecated results obj, added support for simpler comms ([#3681](https://github.com/PyTorchLightning/pytorch-lightning/pull/3681))
   * move backends back to individual files ([#3712](https://github.com/PyTorchLightning/pytorch-lightning/pull/3712))
   * fixes logging for eval steps ([#3763](https://github.com/PyTorchLightning/pytorch-lightning/pull/3763))
   * decoupled DDP, DDP spawn ([#3733](https://github.com/PyTorchLightning/pytorch-lightning/pull/3733),
        [#3766](https://github.com/PyTorchLightning/pytorch-lightning/pull/3766),
        [#3767](https://github.com/PyTorchLightning/pytorch-lightning/pull/3767),
        [#3774](https://github.com/PyTorchLightning/pytorch-lightning/pull/3774),
        [#3802](https://github.com/PyTorchLightning/pytorch-lightning/pull/3802),
        [#3806](https://github.com/PyTorchLightning/pytorch-lightning/pull/3806),
        [#3817](https://github.com/PyTorchLightning/pytorch-lightning/pull/3817),
        [#3819](https://github.com/PyTorchLightning/pytorch-lightning/pull/3819),
        [#3927](https://github.com/PyTorchLightning/pytorch-lightning/pull/3927))
   * remove weight loading hack for ddp_cpu ([#3808](https://github.com/PyTorchLightning/pytorch-lightning/pull/3808))
   * separate `torchelastic` from DDP ([#3810](https://github.com/PyTorchLightning/pytorch-lightning/pull/3810))
   * separate SLURM from DDP ([#3809](https://github.com/PyTorchLightning/pytorch-lightning/pull/3809))
   * decoupled DDP2 ([#3816](https://github.com/PyTorchLightning/pytorch-lightning/pull/3816))
   * bug fix with logging val epoch end + monitor ([#3812](https://github.com/PyTorchLightning/pytorch-lightning/pull/3812))
   * callback system and init DDP ([#3836](https://github.com/PyTorchLightning/pytorch-lightning/pull/3836))
   * adding compute environments ([#3837](https://github.com/PyTorchLightning/pytorch-lightning/pull/3837), [#3842](https://github.com/PyTorchLightning/pytorch-lightning/pull/3842))
   * epoch can now log independently ([#3843](https://github.com/PyTorchLightning/pytorch-lightning/pull/3843))
   * test selecting the correct backend. temp backends while slurm and TorchElastic are decoupled ([#3848](https://github.com/PyTorchLightning/pytorch-lightning/pull/3848))
   * fixed `init_slurm_connection` causing hostname errors ([#3856](https://github.com/PyTorchLightning/pytorch-lightning/pull/3856))
   * moves init apex from LM to apex connector ([#3923](https://github.com/PyTorchLightning/pytorch-lightning/pull/3923))
   * moves sync bn to each backend ([#3925](https://github.com/PyTorchLightning/pytorch-lightning/pull/3925))
   * moves configure ddp to each backend ([#3924](https://github.com/PyTorchLightning/pytorch-lightning/pull/3924))
- Deprecation warning ([#3844](https://github.com/PyTorchLightning/pytorch-lightning/pull/3844))
- Changed `LearningRateLogger` to `LearningRateMonitor` ([#3251](https://github.com/PyTorchLightning/pytorch-lightning/pull/3251))
- Used `fsspec` instead of `gfile` for all IO ([#3320](https://github.com/PyTorchLightning/pytorch-lightning/pull/3320))
    * Swaped `torch.load` for `fsspec` load in DDP spawn backend ([#3787](https://github.com/PyTorchLightning/pytorch-lightning/pull/3787))
    * Swaped `torch.load` for `fsspec` load in cloud_io loading ([#3692](https://github.com/PyTorchLightning/pytorch-lightning/pull/3692))
    * Added support for `to_disk()` to use remote filepaths with `fsspec` ([#3930](https://github.com/PyTorchLightning/pytorch-lightning/pull/3930))
    * Updated model_checkpoint's to_yaml to use `fsspec` open ([#3801](https://github.com/PyTorchLightning/pytorch-lightning/pull/3801))
    * Fixed `fsspec` is inconsistent when doing `fs.ls` ([#3805](https://github.com/PyTorchLightning/pytorch-lightning/pull/3805))
- Refactor `GPUStatsMonitor` to improve training speed ([#3257](https://github.com/PyTorchLightning/pytorch-lightning/pull/3257))
- Changed IoU score behavior for classes absent in target and pred ([#3098](https://github.com/PyTorchLightning/pytorch-lightning/pull/3098))
- Changed IoU `remove_bg` bool to `ignore_index` optional int ([#3098](https://github.com/PyTorchLightning/pytorch-lightning/pull/3098))
- Changed defaults of `save_top_k` and `save_last` to `None` in ModelCheckpoint ([#3680](https://github.com/PyTorchLightning/pytorch-lightning/pull/3680))
- `row_log_interval` and `log_save_interval` are now based on training loop's `global_step` instead of epoch-internal batch index ([#3667](https://github.com/PyTorchLightning/pytorch-lightning/pull/3667))
- Silenced some warnings. verified ddp refactors ([#3483](https://github.com/PyTorchLightning/pytorch-lightning/pull/3483))
- Cleaning up stale logger tests ([#3490](https://github.com/PyTorchLightning/pytorch-lightning/pull/3490))
- Allow `ModelCheckpoint` monitor to be `None` ([#3633](https://github.com/PyTorchLightning/pytorch-lightning/pull/3633))
- Enable `None` model checkpoint default ([#3669](https://github.com/PyTorchLightning/pytorch-lightning/pull/3669))
- Skipped `best_model_path` if `checkpoint_callback` is `None` ([#2962](https://github.com/PyTorchLightning/pytorch-lightning/pull/2962))
- Used `raise .. from ..` to explicitly chain exceptions ([#3750](https://github.com/PyTorchLightning/pytorch-lightning/pull/3750))
-  Mocking loggers ([#3596](https://github.com/PyTorchLightning/pytorch-lightning/pull/3596),
    [#3617](https://github.com/PyTorchLightning/pytorch-lightning/pull/3617),
    [#3851](https://github.com/PyTorchLightning/pytorch-lightning/pull/3851),
    [#3859](https://github.com/PyTorchLightning/pytorch-lightning/pull/3859),
    [#3884](https://github.com/PyTorchLightning/pytorch-lightning/pull/3884),
    [#3853](https://github.com/PyTorchLightning/pytorch-lightning/pull/3853),
    [#3910](https://github.com/PyTorchLightning/pytorch-lightning/pull/3910),
    [#3889](https://github.com/PyTorchLightning/pytorch-lightning/pull/3889),
    [#3926](https://github.com/PyTorchLightning/pytorch-lightning/pull/3926))
- Write predictions in LightningModule instead of EvalResult [#3882](https://github.com/PyTorchLightning/pytorch-lightning/pull/3882)

### Deprecated

- Deprecated `TrainResult` and `EvalResult`, use `self.log` and `self.write` from the `LightningModule` to log metrics and write predictions. `training_step` can now only return a scalar (for the loss) or a dictionary with anything you want. ([#3681](https://github.com/PyTorchLightning/pytorch-lightning/pull/3681))
- Deprecate `early_stop_callback` Trainer argument ([#3845](https://github.com/PyTorchLightning/pytorch-lightning/pull/3845))
- Rename Trainer arguments `row_log_interval` >> `log_every_n_steps` and `log_save_interval` >> `flush_logs_every_n_steps` ([#3748](https://github.com/PyTorchLightning/pytorch-lightning/pull/3748))

### Removed

- Removed experimental Metric API ([#3943](https://github.com/PyTorchLightning/pytorch-lightning/pull/3943),
        [#3949](https://github.com/PyTorchLightning/pytorch-lightning/pull/3949),
        [#3946](https://github.com/PyTorchLightning/pytorch-lightning/pull/3946)), listed changes before final removal:
    * Added `EmbeddingSimilarity` metric ([#3349](https://github.com/PyTorchLightning/pytorch-lightning/pull/3349), [#3358](https://github.com/PyTorchLightning/pytorch-lightning/pull/3358))
    * Added hooks to metric module interface ([#2528](https://github.com/PyTorchLightning/pytorch-lightning/pull/2528))
    * Added error when AUROC metric is used for multiclass problems ([#3350](https://github.com/PyTorchLightning/pytorch-lightning/pull/3350))
    * Fixed `ModelCheckpoint` with `save_top_k=-1` option not tracking the best models when a monitor metric is available ([#3735](https://github.com/PyTorchLightning/pytorch-lightning/pull/3735))
    * Fixed counter-intuitive error being thrown in `Accuracy` metric for zero target tensor ([#3764](https://github.com/PyTorchLightning/pytorch-lightning/pull/3764))
    * Fixed aggregation of metrics ([#3517](https://github.com/PyTorchLightning/pytorch-lightning/pull/3517))
    * Fixed Metric aggregation ([#3321](https://github.com/PyTorchLightning/pytorch-lightning/pull/3321))
    * Fixed RMSLE metric ([#3188](https://github.com/PyTorchLightning/pytorch-lightning/pull/3188))
    * Renamed `reduction` to `class_reduction` in classification metrics ([#3322](https://github.com/PyTorchLightning/pytorch-lightning/pull/3322))
    * Changed `class_reduction` similar to sklearn for classification metrics ([#3322](https://github.com/PyTorchLightning/pytorch-lightning/pull/3322))
    * Renaming of precision recall metric ([#3308](https://github.com/PyTorchLightning/pytorch-lightning/pull/3308))

### Fixed

- Fixed `on_train_batch_start` hook to end epoch early ([#3700](https://github.com/PyTorchLightning/pytorch-lightning/pull/3700))
- Fixed `num_sanity_val_steps` is clipped to `limit_val_batches` ([#2917](https://github.com/PyTorchLightning/pytorch-lightning/pull/2917))
- Fixed ONNX model save on GPU ([#3145](https://github.com/PyTorchLightning/pytorch-lightning/pull/3145))
- Fixed `GpuUsageLogger` to work on different platforms ([#3008](https://github.com/PyTorchLightning/pytorch-lightning/pull/3008))
- Fixed auto-scale batch size not dumping `auto_lr_find` parameter ([#3151](https://github.com/PyTorchLightning/pytorch-lightning/pull/3151))
- Fixed `batch_outputs` with optimizer frequencies ([#3229](https://github.com/PyTorchLightning/pytorch-lightning/pull/3229))
- Fixed setting batch size in `LightningModule.datamodule` when using `auto_scale_batch_size` ([#3266](https://github.com/PyTorchLightning/pytorch-lightning/pull/3266))
- Fixed Horovod distributed backend compatibility with native AMP ([#3404](https://github.com/PyTorchLightning/pytorch-lightning/pull/3404))
- Fixed batch size auto scaling exceeding the size of the dataset ([#3271](https://github.com/PyTorchLightning/pytorch-lightning/pull/3271))
- Fixed getting `experiment_id` from MLFlow only once instead of each training loop ([#3394](https://github.com/PyTorchLightning/pytorch-lightning/pull/3394))
- Fixed `overfit_batches` which now correctly disables shuffling for the training loader. ([#3501](https://github.com/PyTorchLightning/pytorch-lightning/pull/3501))
- Fixed gradient norm tracking for `row_log_interval > 1` ([#3489](https://github.com/PyTorchLightning/pytorch-lightning/pull/3489))
- Fixed `ModelCheckpoint` name formatting ([#3164](https://github.com/PyTorchLightning/pytorch-lightning/pull/3163))
- Fixed example implementation of AutoEncoder ([#3190](https://github.com/PyTorchLightning/pytorch-lightning/pull/3190))
- Fixed invalid paths when remote logging with TensorBoard ([#3236](https://github.com/PyTorchLightning/pytorch-lightning/pull/3236))
- Fixed change `t()` to `transpose()` as XLA devices do not support `.t()` on 1-dim tensor ([#3252](https://github.com/PyTorchLightning/pytorch-lightning/pull/3252))
- Fixed (weights only) checkpoints loading without PL ([#3287](https://github.com/PyTorchLightning/pytorch-lightning/pull/3287))
- Fixed `gather_all_tensors` cross GPUs in DDP ([#3319](https://github.com/PyTorchLightning/pytorch-lightning/pull/3319))
- Fixed CometML save dir ([#3419](https://github.com/PyTorchLightning/pytorch-lightning/pull/3419))
- Fixed forward key metrics ([#3467](https://github.com/PyTorchLightning/pytorch-lightning/pull/3467))
- Fixed normalize mode at confusion matrix (replace NaNs with zeros) ([#3465](https://github.com/PyTorchLightning/pytorch-lightning/pull/3465))
- Fixed global step increment in training loop when `training_epoch_end` hook is used ([#3673](https://github.com/PyTorchLightning/pytorch-lightning/pull/3673))
- Fixed dataloader shuffling not getting turned off with `overfit_batches > 0` and `distributed_backend = "ddp"` ([#3534](https://github.com/PyTorchLightning/pytorch-lightning/pull/3534))
- Fixed determinism in `DDPSpawnBackend` when using `seed_everything` in main process ([#3335](https://github.com/PyTorchLightning/pytorch-lightning/pull/3335))
- Fixed `ModelCheckpoint` `period` to actually save every `period` epochs ([#3630](https://github.com/PyTorchLightning/pytorch-lightning/pull/3630))
- Fixed `val_progress_bar` total with `num_sanity_val_steps` ([#3751](https://github.com/PyTorchLightning/pytorch-lightning/pull/3751))
- Fixed Tuner dump: add `current_epoch` to dumped_params ([#3261](https://github.com/PyTorchLightning/pytorch-lightning/pull/3261))
- Fixed `current_epoch` and `global_step` properties mismatch between `Trainer` and `LightningModule` ([#3785](https://github.com/PyTorchLightning/pytorch-lightning/pull/3785))
- Fixed learning rate scheduler for optimizers with internal state ([#3897](https://github.com/PyTorchLightning/pytorch-lightning/pull/3897))
- Fixed `tbptt_reduce_fx` when non-floating tensors are logged ([#3796](https://github.com/PyTorchLightning/pytorch-lightning/pull/3796))
- Fixed model checkpoint frequency ([#3852](https://github.com/PyTorchLightning/pytorch-lightning/pull/3852))
- Fixed logging non-tensor scalar with result breaks subsequent epoch aggregation ([#3855](https://github.com/PyTorchLightning/pytorch-lightning/pull/3855))
- Fixed `TrainerEvaluationLoopMixin` activates `model.train()` at the end ([#3858](https://github.com/PyTorchLightning/pytorch-lightning/pull/3858))
- Fixed `overfit_batches` when using with multiple val/test_dataloaders ([#3857](https://github.com/PyTorchLightning/pytorch-lightning/pull/3857))
- Fixed enables `training_step` to return `None` ([#3862](https://github.com/PyTorchLightning/pytorch-lightning/pull/3862))
- Fixed init nan for checkpointing ([#3863](https://github.com/PyTorchLightning/pytorch-lightning/pull/3863))
- Fixed for `load_from_checkpoint` ([#2776](https://github.com/PyTorchLightning/pytorch-lightning/pull/2776))
- Fixes incorrect `batch_sizes` when Dataloader returns a dict with multiple tensors ([#3668](https://github.com/PyTorchLightning/pytorch-lightning/pull/3668))
- Fixed unexpected signature for `validation_step` ([#3947](https://github.com/PyTorchLightning/pytorch-lightning/pull/3947))

## [0.9.0] - 2020-08-20

### Added

- Added SyncBN for DDP ([#2801](https://github.com/PyTorchLightning/pytorch-lightning/pull/2801),
     [#2838](https://github.com/PyTorchLightning/pytorch-lightning/pull/2838))
- Added basic `CSVLogger` ([#2721](https://github.com/PyTorchLightning/pytorch-lightning/pull/2721))
- Added SSIM metrics ([#2671](https://github.com/PyTorchLightning/pytorch-lightning/pull/2671))
- Added BLEU metrics ([#2535](https://github.com/PyTorchLightning/pytorch-lightning/pull/2535))
- Added support to export a model to ONNX format ([#2596](https://github.com/PyTorchLightning/pytorch-lightning/pull/2596))
- Added support for `Trainer(num_sanity_val_steps=-1)` to check all validation data before training ([#2246](https://github.com/PyTorchLightning/pytorch-lightning/pull/2246))
- Added struct. output:
  * tests for val loop flow ([#2605](https://github.com/PyTorchLightning/pytorch-lightning/pull/2605))
  * `EvalResult` support for train and val. loop ([#2615](https://github.com/PyTorchLightning/pytorch-lightning/pull/2615),
       [#2651](https://github.com/PyTorchLightning/pytorch-lightning/pull/2651))
  * weighted average in results obj ([#2930](https://github.com/PyTorchLightning/pytorch-lightning/pull/2930))
  * fix result obj DP auto reduce ([#3013](https://github.com/PyTorchLightning/pytorch-lightning/pull/3013))
- Added class `LightningDataModule` ([#2668](https://github.com/PyTorchLightning/pytorch-lightning/pull/2668))
- Added support for PyTorch 1.6 ([#2745](https://github.com/PyTorchLightning/pytorch-lightning/pull/2745))
- Added call DataModule hooks implicitly in trainer ([#2755](https://github.com/PyTorchLightning/pytorch-lightning/pull/2755))
- Added support for Mean in DDP Sync ([#2568](https://github.com/PyTorchLightning/pytorch-lightning/pull/2568))
- Added remaining `sklearn` metrics: `AveragePrecision`, `BalancedAccuracy`, `CohenKappaScore`, `DCG`, `Hamming`, `Hinge`, `Jaccard`, `MeanAbsoluteError`, `MeanSquaredError`, `MeanSquaredLogError`, `MedianAbsoluteError`, `R2Score`, `MeanPoissonDeviance`, `MeanGammaDeviance`, `MeanTweedieDeviance`, `ExplainedVariance` ([#2562](https://github.com/PyTorchLightning/pytorch-lightning/pull/2562))
- Added support for `limit_{mode}_batches (int)` to work with infinite dataloader (IterableDataset) ([#2840](https://github.com/PyTorchLightning/pytorch-lightning/pull/2840))
- Added support returning python scalars in DP ([#1935](https://github.com/PyTorchLightning/pytorch-lightning/pull/1935))
- Added support to Tensorboard logger for OmegaConf `hparams` ([#2846](https://github.com/PyTorchLightning/pytorch-lightning/pull/2846))
- Added tracking of basic states in `Trainer` ([#2541](https://github.com/PyTorchLightning/pytorch-lightning/pull/2541))
- Tracks all outputs including TBPTT and multiple optimizers ([#2890](https://github.com/PyTorchLightning/pytorch-lightning/pull/2890))
- Added GPU Usage Logger ([#2932](https://github.com/PyTorchLightning/pytorch-lightning/pull/2932))
- Added `strict=False` for `load_from_checkpoint` ([#2819](https://github.com/PyTorchLightning/pytorch-lightning/pull/2819))
- Added saving test predictions on multiple GPUs ([#2926](https://github.com/PyTorchLightning/pytorch-lightning/pull/2926))
- Auto log the computational graph for loggers that support this ([#3003](https://github.com/PyTorchLightning/pytorch-lightning/pull/3003))
- Added warning when changing monitor and using results obj ([#3014](https://github.com/PyTorchLightning/pytorch-lightning/pull/3014))
- Added a hook `transfer_batch_to_device` to the `LightningDataModule` ([#3038](https://github.com/PyTorchLightning/pytorch-lightning/pull/3038))

### Changed

- Truncated long version numbers in progress bar ([#2594](https://github.com/PyTorchLightning/pytorch-lightning/pull/2594))
- Enabling val/test loop disabling ([#2692](https://github.com/PyTorchLightning/pytorch-lightning/pull/2692))
- Refactored into `accelerator` module:
    * GPU training ([#2704](https://github.com/PyTorchLightning/pytorch-lightning/pull/2704))
    * TPU training ([#2708](https://github.com/PyTorchLightning/pytorch-lightning/pull/2708))
    * DDP(2) backend ([#2796](https://github.com/PyTorchLightning/pytorch-lightning/pull/2796))
    * Retrieve last logged val from result by key ([#3049](https://github.com/PyTorchLightning/pytorch-lightning/pull/3049))
- Using `.comet.config` file for `CometLogger` ([#1913](https://github.com/PyTorchLightning/pytorch-lightning/pull/1913))
- Updated hooks arguments - breaking for `setup` and `teardown` ([#2850](https://github.com/PyTorchLightning/pytorch-lightning/pull/2850))
- Using `gfile` to support remote directories ([#2164](https://github.com/PyTorchLightning/pytorch-lightning/pull/2164))
- Moved optimizer creation after device placement for DDP backends ([#2904](https://github.com/PyTorchLightning/pytorch-lighting/pull/2904))
- Support `**DictConfig` for `hparam` serialization ([#2519](https://github.com/PyTorchLightning/pytorch-lightning/pull/2519))
- Removed callback metrics from test results obj ([#2994](https://github.com/PyTorchLightning/pytorch-lightning/pull/2994))
- Re-enabled naming metrics in ckpt name ([#3060](https://github.com/PyTorchLightning/pytorch-lightning/pull/3060))
- Changed progress bar epoch counting to start from 0 ([#3061](https://github.com/PyTorchLightning/pytorch-lightning/pull/3061))

### Deprecated

- Deprecated Trainer attribute `ckpt_path`, which will now be set by `weights_save_path` ([#2681](https://github.com/PyTorchLightning/pytorch-lightning/pull/2681))

### Removed

- Removed deprecated: ([#2760](https://github.com/PyTorchLightning/pytorch-lightning/pull/2760))
    * core decorator `data_loader`
    * Module hook `on_sanity_check_start` and loading `load_from_metrics`
    * package `pytorch_lightning.logging`
    * Trainer arguments: `show_progress_bar`, `num_tpu_cores`, `use_amp`, `print_nan_grads`
    * LR Finder argument `num_accumulation_steps`

### Fixed

- Fixed `accumulate_grad_batches` for last batch ([#2853](https://github.com/PyTorchLightning/pytorch-lightning/pull/2853))
- Fixed setup call while testing ([#2624](https://github.com/PyTorchLightning/pytorch-lightning/pull/2624))
- Fixed local rank zero casting ([#2640](https://github.com/PyTorchLightning/pytorch-lightning/pull/2640))
- Fixed single scalar return from training ([#2587](https://github.com/PyTorchLightning/pytorch-lightning/pull/2587))
- Fixed Horovod backend to scale LR schedlers with the optimizer ([#2626](https://github.com/PyTorchLightning/pytorch-lightning/pull/2626))
- Fixed `dtype` and `device` properties not getting updated in submodules ([#2657](https://github.com/PyTorchLightning/pytorch-lightning/pull/2657))
- Fixed `fast_dev_run` to run for all dataloaders ([#2581](https://github.com/PyTorchLightning/pytorch-lightning/pull/2581))
- Fixed `save_dir` in loggers getting ignored by default value of `weights_save_path` when user did not specify `weights_save_path` ([#2681](https://github.com/PyTorchLightning/pytorch-lightning/pull/2681))
- Fixed `weights_save_path` getting ignored when `logger=False` is passed to Trainer ([#2681](https://github.com/PyTorchLightning/pytorch-lightning/pull/2681))
- Fixed TPU multi-core and Float16 ([#2632](https://github.com/PyTorchLightning/pytorch-lightning/pull/2632))
- Fixed test metrics not being logged with `LoggerCollection` ([#2723](https://github.com/PyTorchLightning/pytorch-lightning/pull/2723))
- Fixed data transfer to device when using `torchtext.data.Field` and `include_lengths is True` ([#2689](https://github.com/PyTorchLightning/pytorch-lightning/pull/2689))
- Fixed shuffle argument for distributed sampler ([#2789](https://github.com/PyTorchLightning/pytorch-lightning/pull/2789))
- Fixed logging interval ([#2694](https://github.com/PyTorchLightning/pytorch-lightning/pull/2694))
- Fixed loss value in the progress bar is wrong when `accumulate_grad_batches > 1` ([#2738](https://github.com/PyTorchLightning/pytorch-lightning/pull/2738))
- Fixed correct CWD for ddp sub-processes when using Hydra ([#2719](https://github.com/PyTorchLightning/pytorch-lightning/pull/2719))
- Fixed selecting GPUs using `CUDA_VISIBLE_DEVICES` ([#2739](https://github.com/PyTorchLightning/pytorch-lightning/pull/2739))
- Fixed false `num_classes` warning in metrics ([#2781](https://github.com/PyTorchLightning/pytorch-lightning/pull/2781))
- Fixed shell injection vulnerability in subprocess call ([#2786](https://github.com/PyTorchLightning/pytorch-lightning/pull/2786))
- Fixed LR finder and `hparams` compatibility ([#2821](https://github.com/PyTorchLightning/pytorch-lightning/pull/2821))
- Fixed `ModelCheckpoint` not saving the latest information when `save_last=True` ([#2881](https://github.com/PyTorchLightning/pytorch-lightning/pull/2881))
- Fixed ImageNet example: learning rate scheduler, number of workers and batch size when using DDP ([#2889](https://github.com/PyTorchLightning/pytorch-lightning/pull/2889))
- Fixed apex gradient clipping ([#2829](https://github.com/PyTorchLightning/pytorch-lightning/pull/2829))
- Fixed save apex scaler states ([#2828](https://github.com/PyTorchLightning/pytorch-lightning/pull/2828))
- Fixed a model loading issue with inheritance and variable positional arguments ([#2911](https://github.com/PyTorchLightning/pytorch-lightning/pull/2911))
- Fixed passing `non_blocking=True` when transferring a batch object that does not support it ([#2910](https://github.com/PyTorchLightning/pytorch-lightning/pull/2910))
- Fixed checkpointing to remote file paths ([#2925](https://github.com/PyTorchLightning/pytorch-lightning/pull/2925))
- Fixed adding val step argument to metrics ([#2986](https://github.com/PyTorchLightning/pytorch-lightning/pull/2986))
- Fixed an issue that caused `Trainer.test()` to stall in ddp mode ([#2997](https://github.com/PyTorchLightning/pytorch-lightning/pull/2997))
- Fixed gathering of results with tensors of varying shape ([#3020](https://github.com/PyTorchLightning/pytorch-lightning/pull/3020))
- Fixed batch size auto-scaling feature to set the new value on the correct model attribute ([#3043](https://github.com/PyTorchLightning/pytorch-lightning/pull/3043))
- Fixed automatic batch scaling not working with half precision ([#3045](https://github.com/PyTorchLightning/pytorch-lightning/pull/3045))
- Fixed setting device to root gpu ([#3042](https://github.com/PyTorchLightning/pytorch-lightning/pull/3042))

## [0.8.5] - 2020-07-09

### Added

- Added a PSNR metric: peak signal-to-noise ratio ([#2483](https://github.com/PyTorchLightning/pytorch-lightning/pull/2483))
- Added functional regression metrics ([#2492](https://github.com/PyTorchLightning/pytorch-lightning/pull/2492))

### Removed

- Removed auto val reduce ([#2462](https://github.com/PyTorchLightning/pytorch-lightning/pull/2462))

### Fixed

- Flattening Wandb Hyperparameters ([#2459](https://github.com/PyTorchLightning/pytorch-lightning/pull/2459))
- Fixed using the same DDP python interpreter and actually running ([#2482](https://github.com/PyTorchLightning/pytorch-lightning/pull/2482))
- Fixed model summary input type conversion for models that have input dtype different from model parameters ([#2510](https://github.com/PyTorchLightning/pytorch-lightning/pull/2510))
- Made `TensorBoardLogger` and `CometLogger` pickleable ([#2518](https://github.com/PyTorchLightning/pytorch-lightning/pull/2518))
- Fixed a problem with `MLflowLogger` creating multiple run folders ([#2502](https://github.com/PyTorchLightning/pytorch-lightning/pull/2502))
- Fixed global_step increment ([#2455](https://github.com/PyTorchLightning/pytorch-lightning/pull/2455))
- Fixed TPU hanging example ([#2488](https://github.com/PyTorchLightning/pytorch-lightning/pull/2488))
- Fixed `argparse` default value bug ([#2526](https://github.com/PyTorchLightning/pytorch-lightning/pull/2526))
- Fixed Dice and IoU to avoid NaN by adding small eps ([#2545](https://github.com/PyTorchLightning/pytorch-lightning/pull/2545))
- Fixed accumulate gradients schedule at epoch 0 (continued) ([#2513](https://github.com/PyTorchLightning/pytorch-lightning/pull/2513))
- Fixed Trainer `.fit()` returning last not best weights in "ddp_spawn" ([#2565](https://github.com/PyTorchLightning/pytorch-lightning/pull/2565))
- Fixed passing (do not pass) TPU weights back on test ([#2566](https://github.com/PyTorchLightning/pytorch-lightning/pull/2566))
- Fixed DDP tests and `.test()` ([#2512](https://github.com/PyTorchLightning/pytorch-lightning/pull/2512),
     [#2570](https://github.com/PyTorchLightning/pytorch-lightning/pull/2570))

## [0.8.4] - 2020-07-01

### Added

- Added reduce ddp results on eval ([#2434](https://github.com/PyTorchLightning/pytorch-lightning/pull/2434))
- Added a warning when an `IterableDataset` has `__len__` defined ([#2437](https://github.com/PyTorchLightning/pytorch-lightning/pull/2437))

### Changed

- Enabled no returns from eval ([#2446](https://github.com/PyTorchLightning/pytorch-lightning/pull/2446))

### Fixed

- Fixes train outputs ([#2428](https://github.com/PyTorchLightning/pytorch-lightning/pull/2428))
- Fixes Conda dependencies ([#2412](https://github.com/PyTorchLightning/pytorch-lightning/pull/2412))
- Fixed Apex scaling with decoupled backward ([#2433](https://github.com/PyTorchLightning/pytorch-lightning/pull/2433))
- Fixed crashing or wrong displaying progressbar because of missing ipywidgets ([#2417](https://github.com/PyTorchLightning/pytorch-lightning/pull/2417))
- Fixed TPU saving dir ([fc26078e](https://github.com/PyTorchLightning/pytorch-lightning/commit/fc26078e395f8a001f4c6dd7b3fe7ca202f914a3), [04e68f02](https://github.com/PyTorchLightning/pytorch-lightning/commit/04e68f022fc03dd5f1555ee86dea997d42a448ad))
- Fixed logging on rank 0 only ([#2425](https://github.com/PyTorchLightning/pytorch-lightning/pull/2425))


## [0.8.3] - 2020-06-29

### Fixed

- Fixed AMP wrong call ([593837e](https://github.com/PyTorchLightning/pytorch-lightning/commit/593837e1da24ff6c942b24ed803fc1496a304609))
- Fixed batch typo ([92d1e75](https://github.com/PyTorchLightning/pytorch-lightning/commit/92d1e75b2638a493d9d21ed5fe00a22093888285))

## [0.8.2] - 2020-06-28

### Added

- Added TorchText support for moving data to GPU ([#2379](https://github.com/PyTorchLightning/pytorch-lightning/pull/2379))

### Changed

- Changed epoch indexing from 0 instead of 1 ([#2289](https://github.com/PyTorchLightning/pytorch-lightning/pull/2289))
- Refactor Model `backward` ([#2276](https://github.com/PyTorchLightning/pytorch-lightning/pull/2276))
- Refactored `training_batch` + tests to verify correctness ([#2327](https://github.com/PyTorchLightning/pytorch-lightning/pull/2327),
     [#2328](https://github.com/PyTorchLightning/pytorch-lightning/pull/2328))
- Refactored training loop ([#2336](https://github.com/PyTorchLightning/pytorch-lightning/pull/2336))
- Made optimization steps for hooks ([#2363](https://github.com/PyTorchLightning/pytorch-lightning/pull/2363))
- Changed default apex level to 'O2' ([#2362](https://github.com/PyTorchLightning/pytorch-lightning/pull/2362))

### Removed

- Moved `TrainsLogger` to Bolts ([#2384](https://github.com/PyTorchLightning/pytorch-lightning/pull/2384))

### Fixed

- Fixed parsing TPU arguments and TPU tests ([#2094](https://github.com/PyTorchLightning/pytorch-lightning/pull/2094))
- Fixed number batches in case of multiple dataloaders and `limit_{*}_batches` ([#1920](https://github.com/PyTorchLightning/pytorch-lightning/pull/1920),
     [#2226](https://github.com/PyTorchLightning/pytorch-lightning/pull/2226))
- Fixed an issue with forward hooks not being removed after model summary ([#2298](https://github.com/PyTorchLightning/pytorch-lightning/pull/2298))
- Fix for `load_from_checkpoint()` not working with absolute path on Windows ([#2294](https://github.com/PyTorchLightning/pytorch-lightning/pull/2294))
- Fixed an issue how _has_len handles `NotImplementedError` e.g. raised by `torchtext.data.Iterator` ([#2293](https://github.com/PyTorchLightning/pytorch-lightning/pull/2293)), ([#2307](https://github.com/PyTorchLightning/pytorch-lightning/pull/2307))
- Fixed `average_precision` metric ([#2319](https://github.com/PyTorchLightning/pytorch-lightning/pull/2319))
- Fixed ROC metric for CUDA tensors ([#2304](https://github.com/PyTorchLightning/pytorch-lightning/pull/2304))
- Fixed lost compatibility with custom datatypes implementing `.to` ([#2335](https://github.com/PyTorchLightning/pytorch-lightning/pull/2335))
- Fixed loading model with kwargs ([#2387](https://github.com/PyTorchLightning/pytorch-lightning/pull/2387))
- Fixed sum(0) for `trainer.num_val_batches` ([#2268](https://github.com/PyTorchLightning/pytorch-lightning/pull/2268))
- Fixed checking if the parameters are a `DictConfig` Object ([#2216](https://github.com/PyTorchLightning/pytorch-lightning/pull/2216))
- Fixed SLURM weights saving ([#2341](https://github.com/PyTorchLightning/pytorch-lightning/pull/2341))
- Fixed swaps LR scheduler order ([#2356](https://github.com/PyTorchLightning/pytorch-lightning/pull/2356))
- Fixed adding tensorboard `hparams` logging test ([#2342](https://github.com/PyTorchLightning/pytorch-lightning/pull/2342))
- Fixed use model ref for tear down ([#2360](https://github.com/PyTorchLightning/pytorch-lightning/pull/2360))
- Fixed logger crash on DDP ([#2388](https://github.com/PyTorchLightning/pytorch-lightning/pull/2388))
- Fixed several issues with early stopping and checkpoint callbacks ([#1504](https://github.com/PyTorchLightning/pytorch-lightning/pull/1504),
     [#2391](https://github.com/PyTorchLightning/pytorch-lightning/pull/2391))
- Fixed loading past checkpoints from v0.7.x ([#2405](https://github.com/PyTorchLightning/pytorch-lightning/pull/2405))
- Fixed loading model without arguments ([#2403](https://github.com/PyTorchLightning/pytorch-lightning/pull/2403))
- Fixed Windows compatibility issue ([#2358](https://github.com/PyTorchLightning/pytorch-lightning/pull/2358))

## [0.8.1] - 2020-06-19

### Fixed

- Fixed the `load_from_checkpoint` path detected as URL bug ([#2244](https://github.com/PyTorchLightning/pytorch-lightning/pull/2244))
- Fixed hooks - added barrier ([#2245](https://github.com/PyTorchLightning/pytorch-lightning/pull/2245),
     [#2257](https://github.com/PyTorchLightning/pytorch-lightning/pull/2257),
     [#2260](https://github.com/PyTorchLightning/pytorch-lightning/pull/220))
- Fixed `hparams` - remove frame inspection on `self.hparams` ([#2253](https://github.com/PyTorchLightning/pytorch-lightning/pull/2253))
- Fixed setup and on fit calls ([#2252](https://github.com/PyTorchLightning/pytorch-lightning/pull/2252))
- Fixed GPU template ([#2255](https://github.com/PyTorchLightning/pytorch-lightning/pull/2255))

## [0.8.0] - 2020-06-18

### Added

- Added `overfit_batches`, `limit_{val|test}_batches` flags (overfit now uses training set for all three) ([#2213](https://github.com/PyTorchLightning/pytorch-lightning/pull/2213))
- Added metrics
  * Base classes ([#1326](https://github.com/PyTorchLightning/pytorch-lightning/pull/1326),
       [#1877](https://github.com/PyTorchLightning/pytorch-lightning/pull/1877))
  * Sklearn metrics classes ([#1327](https://github.com/PyTorchLightning/pytorch-lightning/pull/1327))
  * Native torch metrics ([#1488](https://github.com/PyTorchLightning/pytorch-lightning/pull/1488),
       [#2062](https://github.com/PyTorchLightning/pytorch-lightning/pull/2062))
  * docs for all Metrics ([#2184](https://github.com/PyTorchLightning/pytorch-lightning/pull/2184),
       [#2209](https://github.com/PyTorchLightning/pytorch-lightning/pull/2209))
  * Regression metrics ([#2221](https://github.com/PyTorchLightning/pytorch-lightning/pull/2221))
- Allow dataloaders without sampler field present ([#1907](https://github.com/PyTorchLightning/pytorch-lightning/pull/1907))
- Added option `save_last` to save the model at the end of every epoch in `ModelCheckpoint` ([#1908](https://github.com/PyTorchLightning/pytorch-lightning/pull/1908))
- Early stopping checks `on_validation_end` ([#1458](https://github.com/PyTorchLightning/pytorch-lightning/pull/1458))
- Speed up single-core TPU training by loading data using `ParallelLoader` ([#2033](https://github.com/PyTorchLightning/pytorch-lightning/pull/2033))
- Added a model hook `transfer_batch_to_device` that enables moving custom data structures to the target device ([#1756](https://github.com/PyTorchLightning/pytorch-lightning/pull/1756))
- Added [black](https://black.readthedocs.io/en/stable/) formatter for the code with code-checker on pull ([#1610](https://github.com/PyTorchLightning/pytorch-lightning/pull/1610))
- Added back the slow spawn ddp implementation as `ddp_spawn` ([#2115](https://github.com/PyTorchLightning/pytorch-lightning/pull/2115))
- Added loading checkpoints from URLs ([#1667](https://github.com/PyTorchLightning/pytorch-lightning/pull/1667))
- Added a callback method `on_keyboard_interrupt` for handling KeyboardInterrupt events during training ([#2134](https://github.com/PyTorchLightning/pytorch-lightning/pull/2134))
- Added a decorator `auto_move_data` that moves data to the correct device when using the LightningModule for inference ([#1905](https://github.com/PyTorchLightning/pytorch-lightning/pull/1905))
- Added `ckpt_path` option to `LightningModule.test(...)` to load particular checkpoint ([#2190](https://github.com/PyTorchLightning/pytorch-lightning/pull/2190))
- Added `setup` and `teardown` hooks for model ([#2229](https://github.com/PyTorchLightning/pytorch-lightning/pull/2229))

### Changed

- Allow user to select individual TPU core to train on ([#1729](https://github.com/PyTorchLightning/pytorch-lightning/pull/1729))
- Removed non-finite values from loss in `LRFinder` ([#1862](https://github.com/PyTorchLightning/pytorch-lightning/pull/1862))
- Allow passing model hyperparameters as complete kwarg list ([#1896](https://github.com/PyTorchLightning/pytorch-lightning/pull/1896))
- Renamed `ModelCheckpoint`'s attributes `best` to `best_model_score` and `kth_best_model` to `kth_best_model_path` ([#1799](https://github.com/PyTorchLightning/pytorch-lightning/pull/1799))
- Re-Enable Logger's `ImportError`s ([#1938](https://github.com/PyTorchLightning/pytorch-lightning/pull/1938))
- Changed the default value of the Trainer argument `weights_summary` from `full` to `top` ([#2029](https://github.com/PyTorchLightning/pytorch-lightning/pull/2029))
- Raise an error when lightning replaces an existing sampler ([#2020](https://github.com/PyTorchLightning/pytorch-lightning/pull/2020))
- Enabled `prepare_data` from correct processes - clarify local vs global rank ([#2166](https://github.com/PyTorchLightning/pytorch-lightning/pull/2166))
- Remove explicit flush from tensorboard logger ([#2126](https://github.com/PyTorchLightning/pytorch-lightning/pull/2126))
- Changed epoch indexing from 1 instead of 0 ([#2206](https://github.com/PyTorchLightning/pytorch-lightning/pull/2206))

### Deprecated

- Deprecated flags: ([#2213](https://github.com/PyTorchLightning/pytorch-lightning/pull/2213))
  * `overfit_pct` in favour of `overfit_batches`
  * `val_percent_check` in favour of `limit_val_batches`
  * `test_percent_check` in favour of `limit_test_batches`
- Deprecated `ModelCheckpoint`'s attributes `best` and `kth_best_model` ([#1799](https://github.com/PyTorchLightning/pytorch-lightning/pull/1799))
- Dropped official support/testing for older PyTorch versions <1.3 ([#1917](https://github.com/PyTorchLightning/pytorch-lightning/pull/1917))
- Deprecated Trainer `proc_rank` in favour of `global_rank` ([#2166](https://github.com/PyTorchLightning/pytorch-lightning/pull/2166),
     [#2269](https://github.com/PyTorchLightning/pytorch-lightning/pull/2269))

### Removed

- Removed unintended Trainer argument `progress_bar_callback`, the callback should be passed in by `Trainer(callbacks=[...])` instead ([#1855](https://github.com/PyTorchLightning/pytorch-lightning/pull/1855))
- Removed obsolete `self._device` in Trainer ([#1849](https://github.com/PyTorchLightning/pytorch-lightning/pull/1849))
- Removed deprecated API ([#2073](https://github.com/PyTorchLightning/pytorch-lightning/pull/2073))
   * Packages: `pytorch_lightning.pt_overrides`, `pytorch_lightning.root_module`
   * Modules: `pytorch_lightning.logging.comet_logger`, `pytorch_lightning.logging.mlflow_logger`, `pytorch_lightning.logging.test_tube_logger`, `pytorch_lightning.overrides.override_data_parallel`, `pytorch_lightning.core.model_saving`, `pytorch_lightning.core.root_module`
   * Trainer arguments: `add_row_log_interval`, `default_save_path`, `gradient_clip`, `nb_gpu_nodes`, `max_nb_epochs`, `min_nb_epochs`, `nb_sanity_val_steps`
   * Trainer attributes: `nb_gpu_nodes`, `num_gpu_nodes`, `gradient_clip`, `max_nb_epochs`, `min_nb_epochs`, `nb_sanity_val_steps`, `default_save_path`, `tng_tqdm_dic`

### Fixed

- Run graceful training teardown on interpreter exit ([#1631](https://github.com/PyTorchLightning/pytorch-lightning/pull/1631))
- Fixed user warning when apex was used together with learning rate schedulers ([#1873](https://github.com/PyTorchLightning/pytorch-lightning/pull/1873))
- Fixed multiple calls of `EarlyStopping` callback ([#1863](https://github.com/PyTorchLightning/pytorch-lightning/pull/1863))
- Fixed an issue with `Trainer.from_argparse_args` when passing in unknown Trainer args ([#1932](https://github.com/PyTorchLightning/pytorch-lightning/pull/1932))
- Fixed bug related to logger not being reset correctly for model after tuner algorithms ([#1933](https://github.com/PyTorchLightning/pytorch-lightning/pull/1933))
- Fixed root node resolution for SLURM cluster with dash in host name ([#1954](https://github.com/PyTorchLightning/pytorch-lightning/pull/1954))
- Fixed `LearningRateLogger` in multi-scheduler setting ([#1944](https://github.com/PyTorchLightning/pytorch-lightning/pull/1944))
- Fixed test configuration check and testing ([#1804](https://github.com/PyTorchLightning/pytorch-lightning/pull/1804))
- Fixed an issue with Trainer constructor silently ignoring unknown/misspelled arguments ([#1820](https://github.com/PyTorchLightning/pytorch-lightning/pull/1820))
- Fixed `save_weights_only` in ModelCheckpoint ([#1780](https://github.com/PyTorchLightning/pytorch-lightning/pull/1780))
- Allow use of same `WandbLogger` instance for multiple training loops ([#2055](https://github.com/PyTorchLightning/pytorch-lightning/pull/2055))
- Fixed an issue with `_auto_collect_arguments` collecting local variables that are not constructor arguments and not working for signatures that have the instance not named `self` ([#2048](https://github.com/PyTorchLightning/pytorch-lightning/pull/2048))
- Fixed mistake in parameters' grad norm tracking ([#2012](https://github.com/PyTorchLightning/pytorch-lightning/pull/2012))
- Fixed CPU and hanging GPU crash ([#2118](https://github.com/PyTorchLightning/pytorch-lightning/pull/2118))
- Fixed an issue with the model summary and `example_input_array` depending on a specific ordering of the submodules in a LightningModule ([#1773](https://github.com/PyTorchLightning/pytorch-lightning/pull/1773))
- Fixed Tpu logging ([#2230](https://github.com/PyTorchLightning/pytorch-lightning/pull/2230))
- Fixed Pid port + duplicate `rank_zero` logging ([#2140](https://github.com/PyTorchLightning/pytorch-lightning/pull/2140),
     [#2231](https://github.com/PyTorchLightning/pytorch-lightning/pull/2231))

## [0.7.6] - 2020-05-16

### Added

- Added callback for logging learning rates ([#1498](https://github.com/PyTorchLightning/pytorch-lightning/pull/1498))
- Added transfer learning example (for a binary classification task in computer vision) ([#1564](https://github.com/PyTorchLightning/pytorch-lightning/pull/1564))
- Added type hints in `Trainer.fit()` and `Trainer.test()` to reflect that also a list of dataloaders can be passed in ([#1723](https://github.com/PyTorchLightning/pytorch-lightning/pull/1723)).
- Added auto scaling of batch size ([#1638](https://github.com/PyTorchLightning/pytorch-lightning/pull/1638))
- The progress bar metrics now also get updated in `training_epoch_end` ([#1724](https://github.com/PyTorchLightning/pytorch-lightning/pull/1724))
- Enable `NeptuneLogger` to work with `distributed_backend=ddp` ([#1753](https://github.com/PyTorchLightning/pytorch-lightning/pull/1753))
- Added option to provide seed to random generators to ensure reproducibility ([#1572](https://github.com/PyTorchLightning/pytorch-lightning/pull/1572))
- Added override for hparams in `load_from_ckpt` ([#1797](https://github.com/PyTorchLightning/pytorch-lightning/pull/1797))
- Added support multi-node distributed execution under `torchelastic` ([#1811](https://github.com/PyTorchLightning/pytorch-lightning/pull/1811),
     [#1818](https://github.com/PyTorchLightning/pytorch-lightning/pull/1818))
- Added using `store_true` for bool args ([#1822](https://github.com/PyTorchLightning/pytorch-lightning/pull/1822),
     [#1842](https://github.com/PyTorchLightning/pytorch-lightning/pull/1842))
- Added dummy logger for internally disabling logging for some features ([#1836](https://github.com/PyTorchLightning/pytorch-lightning/pull/1836))

### Changed

- Enable `non-blocking` for device transfers to GPU ([#1843](https://github.com/PyTorchLightning/pytorch-lightning/pull/1843))
- Replace mata_tags.csv with hparams.yaml ([#1271](https://github.com/PyTorchLightning/pytorch-lightning/pull/1271))
- Reduction when `batch_size < num_gpus` ([#1609](https://github.com/PyTorchLightning/pytorch-lightning/pull/1609))
- Updated LightningTemplateModel to look more like Colab example ([#1577](https://github.com/PyTorchLightning/pytorch-lightning/pull/1577))
- Don't convert `namedtuple` to `tuple` when transferring the batch to target device ([#1589](https://github.com/PyTorchLightning/pytorch-lightning/pull/1589))
- Allow passing hparams as keyword argument to LightningModule when loading from checkpoint ([#1639](https://github.com/PyTorchLightning/pytorch-lightning/pull/1639))
- Args should come after the last positional argument ([#1807](https://github.com/PyTorchLightning/pytorch-lightning/pull/1807))
- Made ddp the default if no backend specified with multiple GPUs ([#1789](https://github.com/PyTorchLightning/pytorch-lightning/pull/1789))

### Deprecated

- Deprecated `tags_csv` in favor of `hparams_file` ([#1271](https://github.com/PyTorchLightning/pytorch-lightning/pull/1271))

### Fixed

- Fixed broken link in PR template ([#1675](https://github.com/PyTorchLightning/pytorch-lightning/pull/1675))
- Fixed ModelCheckpoint not None checking filepath ([#1654](https://github.com/PyTorchLightning/pytorch-lightning/pull/1654))
- Trainer now calls `on_load_checkpoint()` when resuming from a checkpoint ([#1666](https://github.com/PyTorchLightning/pytorch-lightning/pull/1666))
- Fixed sampler logic for ddp with iterable dataset ([#1734](https://github.com/PyTorchLightning/pytorch-lightning/pull/1734))
- Fixed `_reset_eval_dataloader()` for IterableDataset ([#1560](https://github.com/PyTorchLightning/pytorch-lightning/pull/1560))
- Fixed Horovod distributed backend to set the `root_gpu` property ([#1669](https://github.com/PyTorchLightning/pytorch-lightning/pull/1669))
- Fixed wandb logger `global_step` affects other loggers ([#1492](https://github.com/PyTorchLightning/pytorch-lightning/pull/1492))
- Fixed disabling progress bar on non-zero ranks using Horovod backend ([#1709](https://github.com/PyTorchLightning/pytorch-lightning/pull/1709))
- Fixed bugs that prevent lr finder to be used together with early stopping and validation dataloaders ([#1676](https://github.com/PyTorchLightning/pytorch-lightning/pull/1676))
- Fixed a bug in Trainer that prepended the checkpoint path with `version_` when it shouldn't ([#1748](https://github.com/PyTorchLightning/pytorch-lightning/pull/1748))
- Fixed lr key name in case of param groups in LearningRateLogger ([#1719](https://github.com/PyTorchLightning/pytorch-lightning/pull/1719))
- Fixed accumulation parameter and suggestion method for learning rate finder ([#1801](https://github.com/PyTorchLightning/pytorch-lightning/pull/1801))
- Fixed num processes wasn't being set properly and auto sampler was ddp failing ([#1819](https://github.com/PyTorchLightning/pytorch-lightning/pull/1819))
- Fixed bugs in semantic segmentation example ([#1824](https://github.com/PyTorchLightning/pytorch-lightning/pull/1824))
- Fixed saving native AMP scaler state ([#1777](https://github.com/PyTorchLightning/pytorch-lightning/pull/1777))
- Fixed native amp + ddp ([#1788](https://github.com/PyTorchLightning/pytorch-lightning/pull/1788))
- Fixed `hparam` logging with metrics ([#1647](https://github.com/PyTorchLightning/pytorch-lightning/pull/1647))

## [0.7.5] - 2020-04-27

### Changed

- Allow logging of metrics together with `hparams` ([#1630](https://github.com/PyTorchLightning/pytorch-lightning/pull/1630))

### Removed

- Removed Warning from trainer loop ([#1634](https://github.com/PyTorchLightning/pytorch-lightning/pull/1634))

### Fixed

- Fixed ModelCheckpoint not being fixable ([#1632](https://github.com/PyTorchLightning/pytorch-lightning/pull/1632))
- Fixed CPU DDP breaking change and DDP change ([#1635](https://github.com/PyTorchLightning/pytorch-lightning/pull/1635))
- Tested pickling ([#1636](https://github.com/PyTorchLightning/pytorch-lightning/pull/1636))


## [0.7.4] - 2020-04-26

### Added

- Added flag `replace_sampler_ddp` to manually disable sampler replacement in DDP  ([#1513](https://github.com/PyTorchLightning/pytorch-lightning/pull/1513))
- Added `auto_select_gpus` flag to trainer that enables automatic selection of available GPUs on exclusive mode systems.
- Added learning rate finder ([#1347](https://github.com/PyTorchLightning/pytorch-lightning/pull/1347))
- Added support for DDP mode in clusters without SLURM ([#1387](https://github.com/PyTorchLightning/pytorch-lightning/pull/1387))
- Added `test_dataloaders` parameter to `Trainer.test()` ([#1434](https://github.com/PyTorchLightning/pytorch-lightning/pull/1434))
- Added `terminate_on_nan` flag to trainer that performs a NaN check with each training iteration when set to `True` ([#1475](https://github.com/PyTorchLightning/pytorch-lightning/pull/1475))
- Added speed parity tests (max 1 sec difference per epoch)([#1482](https://github.com/PyTorchLightning/pytorch-lightning/pull/1482))
- Added `ddp_cpu` backend for testing ddp without GPUs ([#1158](https://github.com/PyTorchLightning/pytorch-lightning/pull/1158))
- Added [Horovod](http://horovod.ai) support as a distributed backend `Trainer(distributed_backend='horovod')` ([#1529](https://github.com/PyTorchLightning/pytorch-lightning/pull/1529))
- Added support for 8 core distributed training on Kaggle TPU's ([#1568](https://github.com/PyTorchLightning/pytorch-lightning/pull/1568))
- Added support for native AMP ([#1561](https://github.com/PyTorchLightning/pytorch-lightning/pull/1561),
    [#1580](https://github.com/PyTorchLightning/pytorch-lightning/pull/1580))

### Changed

- Changed the default behaviour to no longer include a NaN check with each training iteration ([#1475](https://github.com/PyTorchLightning/pytorch-lightning/pull/1475))
- Decoupled the progress bar from trainer` it is a callback now and can be customized or even be replaced entirely ([#1450](https://github.com/PyTorchLightning/pytorch-lightning/pull/1450)).
- Changed lr schedule step interval behavior to update every backwards pass instead of every forwards pass ([#1477](https://github.com/PyTorchLightning/pytorch-lightning/pull/1477))
- Defines shared proc. rank, remove rank from instances (e.g. loggers) ([#1408](https://github.com/PyTorchLightning/pytorch-lightning/pull/1408))
- Updated semantic segmentation example with custom U-Net and logging ([#1371](https://github.com/PyTorchLightning/pytorch-lightning/pull/1371))
- Disabled val and test shuffling ([#1600](https://github.com/PyTorchLightning/pytorch-lightning/pull/1600))

### Deprecated

- Deprecated `training_tqdm_dict` in favor of `progress_bar_dict` ([#1450](https://github.com/PyTorchLightning/pytorch-lightning/pull/1450)).

### Removed

- Removed `test_dataloaders` parameter from `Trainer.fit()` ([#1434](https://github.com/PyTorchLightning/pytorch-lightning/pull/1434))

### Fixed

- Added the possibility to pass nested metrics dictionaries to loggers ([#1582](https://github.com/PyTorchLightning/pytorch-lightning/pull/1582))
- Fixed memory leak from opt return ([#1528](https://github.com/PyTorchLightning/pytorch-lightning/pull/1528))
- Fixed saving checkpoint before deleting old ones ([#1453](https://github.com/PyTorchLightning/pytorch-lightning/pull/1453))
- Fixed loggers - flushing last logged metrics even before continue, e.g. `trainer.test()` results ([#1459](https://github.com/PyTorchLightning/pytorch-lightning/pull/1459))
- Fixed optimizer configuration when `configure_optimizers` returns dict without `lr_scheduler` ([#1443](https://github.com/PyTorchLightning/pytorch-lightning/pull/1443))
- Fixed `LightningModule` - mixing hparams and arguments in `LightningModule.__init__()` crashes load_from_checkpoint() ([#1505](https://github.com/PyTorchLightning/pytorch-lightning/pull/1505))
- Added a missing call to the `on_before_zero_grad` model hook ([#1493](https://github.com/PyTorchLightning/pytorch-lightning/pull/1493)).
- Allow use of sweeps with `WandbLogger` ([#1512](https://github.com/PyTorchLightning/pytorch-lightning/pull/1512))
- Fixed a bug that caused the `callbacks` Trainer argument to reference a global variable ([#1534](https://github.com/PyTorchLightning/pytorch-lightning/pull/1534)).
- Fixed a bug that set all boolean CLI arguments from `Trainer.add_argparse_args` always to True ([#1571](https://github.com/PyTorchLightning/pytorch-lightning/pull/1571))
- Fixed do not copy the batch when training on a single GPU ([#1576](https://github.com/PyTorchLightning/pytorch-lightning/pull/1576),
    [#1579](https://github.com/PyTorchLightning/pytorch-lightning/pull/1579))
- Fixed soft checkpoint removing on DDP ([#1408](https://github.com/PyTorchLightning/pytorch-lightning/pull/1408))
- Fixed automatic parser bug ([#1585](https://github.com/PyTorchLightning/pytorch-lightning/pull/1585))
- Fixed bool conversion from string ([#1606](https://github.com/PyTorchLightning/pytorch-lightning/pull/1606))

## [0.7.3] - 2020-04-09

### Added

- Added `rank_zero_warn` for warning only in rank 0 ([#1428](https://github.com/PyTorchLightning/pytorch-lightning/pull/1428))

### Fixed

- Fixed default `DistributedSampler` for DDP training ([#1425](https://github.com/PyTorchLightning/pytorch-lightning/pull/1425))
- Fixed workers warning not on windows ([#1430](https://github.com/PyTorchLightning/pytorch-lightning/pull/1430))
- Fixed returning tuple from `run_training_batch` ([#1431](https://github.com/PyTorchLightning/pytorch-lightning/pull/1431))
- Fixed gradient clipping ([#1438](https://github.com/PyTorchLightning/pytorch-lightning/pull/1438))
- Fixed pretty print ([#1441](https://github.com/PyTorchLightning/pytorch-lightning/pull/1441))


## [0.7.2] - 2020-04-07

### Added

- Added same step loggers' metrics aggregation ([#1278](https://github.com/PyTorchLightning/pytorch-lightning/pull/1278))
- Added parity test between a vanilla MNIST model and lightning model ([#1284](https://github.com/PyTorchLightning/pytorch-lightning/pull/1284))
- Added parity test between a vanilla RNN model and lightning model ([#1351](https://github.com/PyTorchLightning/pytorch-lightning/pull/1351))
- Added Reinforcement Learning - Deep Q-network (DQN) lightning example ([#1232](https://github.com/PyTorchLightning/pytorch-lightning/pull/1232))
- Added support for hierarchical `dict` ([#1152](https://github.com/PyTorchLightning/pytorch-lightning/pull/1152))
- Added `TrainsLogger` class ([#1122](https://github.com/PyTorchLightning/pytorch-lightning/pull/1122))
- Added type hints to `pytorch_lightning.core` ([#946](https://github.com/PyTorchLightning/pytorch-lightning/pull/946))
- Added support for `IterableDataset` in validation and testing ([#1104](https://github.com/PyTorchLightning/pytorch-lightning/pull/1104))
- Added support for non-primitive types in `hparams` for `TensorboardLogger` ([#1130](https://github.com/PyTorchLightning/pytorch-lightning/pull/1130))
- Added a check that stops the training when loss or weights contain `NaN` or `inf` values. ([#1097](https://github.com/PyTorchLightning/pytorch-lightning/pull/1097))
- Added support for `IterableDataset` when `val_check_interval=1.0` (default), this will trigger validation at the end of each epoch. ([#1283](https://github.com/PyTorchLightning/pytorch-lightning/pull/1283))
- Added `summary` method to Profilers. ([#1259](https://github.com/PyTorchLightning/pytorch-lightning/pull/1259))
- Added informative errors if user defined dataloader has zero length ([#1280](https://github.com/PyTorchLightning/pytorch-lightning/pull/1280))
- Added testing for python 3.8 ([#915](https://github.com/PyTorchLightning/pytorch-lightning/pull/915))
- Added model configuration checking ([#1199](https://github.com/PyTorchLightning/pytorch-lightning/pull/1199))
- Added support for optimizer frequencies through `LightningModule.configure_optimizers()` ([#1269](https://github.com/PyTorchLightning/pytorch-lightning/pull/1269))
- Added option to run without an optimizer by returning `None` from `configure_optimizers`. ([#1279](https://github.com/PyTorchLightning/pytorch-lightning/pull/1279))
- Added a warning when the number of data loader workers is small. ([#1378](https://github.com/PyTorchLightning/pytorch-lightning/pull/1378))

### Changed

- Changed (renamed and refatored) `TensorRunningMean` -> `TensorRunningAccum`: running accumulations were generalized. ([#1278](https://github.com/PyTorchLightning/pytorch-lightning/pull/1278))
- Changed `progress_bar_refresh_rate` trainer flag to disable progress bar when set to 0. ([#1108](https://github.com/PyTorchLightning/pytorch-lightning/pull/1108))
- Enhanced `load_from_checkpoint` to also forward params to the model ([#1307](https://github.com/PyTorchLightning/pytorch-lightning/pull/1307))
- Updated references to `self.forward()` to instead use the `__call__` interface. ([#1211](https://github.com/PyTorchLightning/pytorch-lightning/pull/1211))
- Changed default behaviour of `configure_optimizers` to use no optimizer rather than Adam. ([#1279](https://github.com/PyTorchLightning/pytorch-lightning/pull/1279))
- Allow to upload models on W&B ([#1339](https://github.com/PyTorchLightning/pytorch-lightning/pull/1339))
- On DP and DDP2 unsqueeze is automated now ([#1319](https://github.com/PyTorchLightning/pytorch-lightning/pull/1319))
- Did not always create a DataLoader during reinstantiation, but the same type as before (if subclass of DataLoader) ([#1346](https://github.com/PyTorchLightning/pytorch-lightning/pull/1346))
- Did not interfere with a default sampler ([#1318](https://github.com/PyTorchLightning/pytorch-lightning/pull/1318))
- Remove default Adam optimizer ([#1317](https://github.com/PyTorchLightning/pytorch-lightning/pull/1317))
- Give warnings for unimplemented required lightning methods ([#1317](https://github.com/PyTorchLightning/pytorch-lightning/pull/1317))
- Made `evaluate` method private >> `Trainer._evaluate(...)`. ([#1260](https://github.com/PyTorchLightning/pytorch-lightning/pull/1260))
- Simplify the PL examples structure (shallower and more readable) ([#1247](https://github.com/PyTorchLightning/pytorch-lightning/pull/1247))
- Changed min max gpu memory to be on their own plots ([#1358](https://github.com/PyTorchLightning/pytorch-lightning/pull/1358))
- Remove `.item` which causes sync issues ([#1254](https://github.com/PyTorchLightning/pytorch-lightning/pull/1254))
- Changed smoothing in TQDM to decrease variability of time remaining between training / eval ([#1194](https://github.com/PyTorchLightning/pytorch-lightning/pull/1194))
- Change default logger to dedicated one ([#1064](https://github.com/PyTorchLightning/pytorch-lightning/pull/1064))

### Deprecated

- Deprecated Trainer argument `print_nan_grads` ([#1097](https://github.com/PyTorchLightning/pytorch-lightning/pull/1097))
- Deprecated Trainer argument `show_progress_bar` ([#1108](https://github.com/PyTorchLightning/pytorch-lightning/pull/1108))

### Removed

- Removed test for no test dataloader in .fit ([#1495](https://github.com/PyTorchLightning/pytorch-lightning/pull/1495))
- Removed duplicated module `pytorch_lightning.utilities.arg_parse` for loading CLI arguments ([#1167](https://github.com/PyTorchLightning/pytorch-lightning/pull/1167))
- Removed wandb logger's `finalize` method ([#1193](https://github.com/PyTorchLightning/pytorch-lightning/pull/1193))
- Dropped `torchvision` dependency in tests and added own MNIST dataset class instead ([#986](https://github.com/PyTorchLightning/pytorch-lightning/pull/986))

### Fixed

- Fixed `model_checkpoint` when saving all models ([#1359](https://github.com/PyTorchLightning/pytorch-lightning/pull/1359))
- `Trainer.add_argparse_args` classmethod fixed. Now it adds a type for the arguments ([#1147](https://github.com/PyTorchLightning/pytorch-lightning/pull/1147))
- Fixed bug related to type checking of `ReduceLROnPlateau` lr schedulers([#1126](https://github.com/PyTorchLightning/pytorch-lightning/pull/1126))
- Fixed a bug to ensure lightning checkpoints to be backward compatible ([#1132](https://github.com/PyTorchLightning/pytorch-lightning/pull/1132))
- Fixed a bug that created an extra dataloader with active `reload_dataloaders_every_epoch` ([#1196](https://github.com/PyTorchLightning/pytorch-lightning/pull/1196))
- Fixed all warnings and errors in the docs build process ([#1191](https://github.com/PyTorchLightning/pytorch-lightning/pull/1191))
- Fixed an issue where `val_percent_check=0` would not disable validation ([#1251](https://github.com/PyTorchLightning/pytorch-lightning/pull/1251))
- Fixed average of incomplete `TensorRunningMean` ([#1309](https://github.com/PyTorchLightning/pytorch-lightning/pull/1309))
- Fixed `WandbLogger.watch` with `wandb.init()` ([#1311](https://github.com/PyTorchLightning/pytorch-lightning/pull/1311))
- Fixed an issue with early stopping that would prevent it from monitoring training metrics when validation is disabled / not implemented ([#1235](https://github.com/PyTorchLightning/pytorch-lightning/pull/1235)).
- Fixed a bug that would cause `trainer.test()` to run on the validation set when overloading `validation_epoch_end` and `test_end` ([#1353](https://github.com/PyTorchLightning/pytorch-lightning/pull/1353))
- Fixed `WandbLogger.watch` - use of the watch method without importing `wandb` ([#1311](https://github.com/PyTorchLightning/pytorch-lightning/pull/1311))
- Fixed `WandbLogger` to be used with 'ddp' - allow reinits in sub-processes ([#1149](https://github.com/PyTorchLightning/pytorch-lightning/pull/1149),
     [#1360](https://github.com/PyTorchLightning/pytorch-lightning/pull/1360))
- Made `training_epoch_end` behave like `validation_epoch_end` ([#1357](https://github.com/PyTorchLightning/pytorch-lightning/pull/1357))
- Fixed `fast_dev_run` running validation twice ([#1365](https://github.com/PyTorchLightning/pytorch-lightning/pull/1365))
- Fixed pickle error from quick patch `__code__` ([#1352](https://github.com/PyTorchLightning/pytorch-lightning/pull/1352))
- Fixed memory leak on GPU0 ([#1094](https://github.com/PyTorchLightning/pytorch-lightning/pull/1094),
     [#1349](https://github.com/PyTorchLightning/pytorch-lightning/pull/1349))
- Fixed checkpointing interval ([#1272](https://github.com/PyTorchLightning/pytorch-lightning/pull/1272))
- Fixed validation and training loops run the partial dataset ([#1192](https://github.com/PyTorchLightning/pytorch-lightning/pull/1192))
- Fixed running `on_validation_end` only on main process in DDP ([#1125](https://github.com/PyTorchLightning/pytorch-lightning/pull/1125))
- Fixed `load_spawn_weights` only in proc rank 0 ([#1385](https://github.com/PyTorchLightning/pytorch-lightning/pull/1385))
- Fixes using deprecated `use_amp` attribute ([#1145](https://github.com/PyTorchLightning/pytorch-lightning/pull/1145))
- Fixed Tensorboard logger error: lightning_logs directory not exists in multi-node DDP on nodes with rank != 0 ([#1377](https://github.com/PyTorchLightning/pytorch-lightning/pull/1377))
- Fixed `Unimplemented backend XLA` error on TPU ([#1387](https://github.com/PyTorchLightning/pytorch-lightning/pull/1387))

## [0.7.1] - 2020-03-07

### Fixed

- Fixes `print` issues and `data_loader` ([#1080](https://github.com/PyTorchLightning/pytorch-lightning/pull/1080))

## [0.7.0] - 2020-03-06

### Added

- Added automatic sampler setup. Depending on DDP or TPU, lightning configures the sampler correctly (user needs to do nothing) ([#926](https://github.com/PyTorchLightning/pytorch-lightning/pull/926))
- Added `reload_dataloaders_every_epoch=False` flag for trainer. Some users require reloading data every epoch ([#926](https://github.com/PyTorchLightning/pytorch-lightning/pull/926))
- Added `progress_bar_refresh_rate=50` flag for trainer. Throttle refresh rate on notebooks ([#926](https://github.com/PyTorchLightning/pytorch-lightning/pull/926))
- Updated governance docs
- Added a check to ensure that the metric used for early stopping exists before training commences ([#542](https://github.com/PyTorchLightning/pytorch-lightning/pull/542))
- Added `optimizer_idx` argument to `backward` hook ([#733](https://github.com/PyTorchLightning/pytorch-lightning/pull/733))
- Added `entity` argument to `WandbLogger` to be passed to `wandb.init` ([#783](https://github.com/PyTorchLightning/pytorch-lightning/pull/783))
- Added a tool for profiling training runs ([#782](https://github.com/PyTorchLightning/pytorch-lightning/pull/782))
- Improved flexibility for naming of TensorBoard logs, can now set `version` to a `str` to just save to that directory, and use `name=''` to prevent experiment-name directory ([#804](https://github.com/PyTorchLightning/pytorch-lightning/pull/804))
- Added option to specify `step` key when logging metrics ([#808](https://github.com/PyTorchLightning/pytorch-lightning/pull/808))
- Added `train_dataloader`, `val_dataloader` and `test_dataloader` arguments to `Trainer.fit()`, for alternative data parsing ([#759](https://github.com/PyTorchLightning/pytorch-lightning/pull/759))
- Added Tensor Processing Unit (TPU) support ([#868](https://github.com/PyTorchLightning/pytorch-lightning/pull/868))
- Added semantic segmentation example ([#751](https://github.com/PyTorchLightning/pytorch-lightning/pull/751),[#876](https://github.com/PyTorchLightning/pytorch-lightning/pull/876),
     [#881](https://github.com/PyTorchLightning/pytorch-lightning/pull/881))
- Split callbacks in multiple files ([#849](https://github.com/PyTorchLightning/pytorch-lightning/pull/849))
- Support for user defined callbacks ([#889](https://github.com/PyTorchLightning/pytorch-lightning/pull/889) and [#950](https://github.com/PyTorchLightning/pytorch-lightning/pull/950))
- Added support for multiple loggers to be passed to `Trainer` as an iterable (e.g. list, tuple, etc.) ([#903](https://github.com/PyTorchLightning/pytorch-lightning/pull/903))
- Added support for step-based learning rate scheduling ([#941](https://github.com/PyTorchLightning/pytorch-lightning/pull/941))
- Added support for logging `hparams` as dict ([#1029](https://github.com/PyTorchLightning/pytorch-lightning/pull/1029))
- Checkpoint and early stopping now work without val. step ([#1041](https://github.com/PyTorchLightning/pytorch-lightning/pull/1041))
- Support graceful training cleanup after Keyboard Interrupt ([#856](https://github.com/PyTorchLightning/pytorch-lightning/pull/856),
     [#1019](https://github.com/PyTorchLightning/pytorch-lightning/pull/1019))
- Added type hints for function arguments ([#912](https://github.com/PyTorchLightning/pytorch-lightning/pull/912), )
- Added default `argparser` for `Trainer` ([#952](https://github.com/PyTorchLightning/pytorch-lightning/pull/1023),
     [#1023](https://github.com/PyTorchLightning/pytorch-lightning/pull/1023))
- Added TPU gradient clipping ([#963](https://github.com/PyTorchLightning/pytorch-lightning/pull/963))
- Added max/min number of steps in `Trainer` ([#728](https://github.com/PyTorchLightning/pytorch-lightning/pull/728))

### Changed

- Improved `NeptuneLogger` by adding `close_after_fit` argument to allow logging after training([#908](https://github.com/PyTorchLightning/pytorch-lightning/pull/1084))
- Changed default TQDM to use `tqdm.auto` for prettier outputs in IPython notebooks ([#752](https://github.com/PyTorchLightning/pytorch-lightning/pull/752))
- Changed `pytorch_lightning.logging` to `pytorch_lightning.loggers` ([#767](https://github.com/PyTorchLightning/pytorch-lightning/pull/767))
- Moved the default `tqdm_dict` definition from Trainer to `LightningModule`, so it can be overridden by the user ([#749](https://github.com/PyTorchLightning/pytorch-lightning/pull/749))
- Moved functionality of `LightningModule.load_from_metrics` into `LightningModule.load_from_checkpoint` ([#995](https://github.com/PyTorchLightning/pytorch-lightning/pull/995))
- Changed Checkpoint path parameter from `filepath` to `dirpath` ([#1016](https://github.com/PyTorchLightning/pytorch-lightning/pull/1016))
- Freezed models `hparams` as `Namespace` property ([#1029](https://github.com/PyTorchLightning/pytorch-lightning/pull/1029))
- Dropped `logging` config in package init ([#1015](https://github.com/PyTorchLightning/pytorch-lightning/pull/1015))
- Renames model steps ([#1051](https://github.com/PyTorchLightning/pytorch-lightning/pull/1051))
  - `training_end` >> `training_epoch_end`
  - `validation_end` >> `validation_epoch_end`
  - `test_end` >> `test_epoch_end`
- Refactor dataloading, supports infinite dataloader ([#955](https://github.com/PyTorchLightning/pytorch-lightning/pull/955))
- Create single file in `TensorBoardLogger` ([#777](https://github.com/PyTorchLightning/pytorch-lightning/pull/777))

### Deprecated

- Deprecated `pytorch_lightning.logging` ([#767](https://github.com/PyTorchLightning/pytorch-lightning/pull/767))
- Deprecated `LightningModule.load_from_metrics` in favour of `LightningModule.load_from_checkpoint` ([#995](https://github.com/PyTorchLightning/pytorch-lightning/pull/995),
     [#1079](https://github.com/PyTorchLightning/pytorch-lightning/pull/1079))
- Deprecated `@data_loader` decorator ([#926](https://github.com/PyTorchLightning/pytorch-lightning/pull/926))
- Deprecated model steps `training_end`, `validation_end` and `test_end` ([#1051](https://github.com/PyTorchLightning/pytorch-lightning/pull/1051),
     [#1056](https://github.com/PyTorchLightning/pytorch-lightning/pull/1056))

### Removed

- Removed dependency on `pandas` ([#736](https://github.com/PyTorchLightning/pytorch-lightning/pull/736))
- Removed dependency on `torchvision` ([#797](https://github.com/PyTorchLightning/pytorch-lightning/pull/797))
- Removed dependency on `scikit-learn` ([#801](https://github.com/PyTorchLightning/pytorch-lightning/pull/801))

### Fixed

- Fixed a bug where early stopping `on_end_epoch` would be called inconsistently when `check_val_every_n_epoch == 0` ([#743](https://github.com/PyTorchLightning/pytorch-lightning/pull/743))
- Fixed a bug where the model checkpointer didn't write to the same directory as the logger ([#771](https://github.com/PyTorchLightning/pytorch-lightning/pull/771))
- Fixed a bug where the `TensorBoardLogger` class would create an additional empty log file during fitting ([#777](https://github.com/PyTorchLightning/pytorch-lightning/pull/777))
- Fixed a bug where `global_step` was advanced incorrectly when using `accumulate_grad_batches > 1` ([#832](https://github.com/PyTorchLightning/pytorch-lightning/pull/832))
- Fixed a bug when calling `self.logger.experiment` with multiple loggers ([#1009](https://github.com/PyTorchLightning/pytorch-lightning/pull/1009))
- Fixed a bug when calling `logger.append_tags` on a `NeptuneLogger` with a single tag ([#1009](https://github.com/PyTorchLightning/pytorch-lightning/pull/1009))
- Fixed sending back data from `.spawn` by saving and loading the trained model in/out of the process ([#1017](https://github.com/PyTorchLightning/pytorch-lightning/pull/1017)
- Fixed port collision on DDP ([#1010](https://github.com/PyTorchLightning/pytorch-lightning/pull/1010))
- Fixed/tested pass overrides ([#918](https://github.com/PyTorchLightning/pytorch-lightning/pull/918))
- Fixed comet logger to log after train ([#892](https://github.com/PyTorchLightning/pytorch-lightning/pull/892))
- Remove deprecated args to learning rate step function ([#890](https://github.com/PyTorchLightning/pytorch-lightning/pull/890))

## [0.6.0] - 2020-01-21

### Added

- Added support for resuming from a specific checkpoint via `resume_from_checkpoint` argument ([#516](https://github.com/PyTorchLightning/pytorch-lightning/pull/516))
- Added support for `ReduceLROnPlateau` scheduler ([#320](https://github.com/PyTorchLightning/pytorch-lightning/pull/320))
- Added support for Apex mode `O2` in conjunction with Data Parallel ([#493](https://github.com/PyTorchLightning/pytorch-lightning/pull/493))
- Added option (`save_top_k`) to save the top k models in the `ModelCheckpoint` class ([#128](https://github.com/PyTorchLightning/pytorch-lightning/pull/128))
- Added `on_train_start` and `on_train_end` hooks to `ModelHooks` ([#598](https://github.com/PyTorchLightning/pytorch-lightning/pull/598))
- Added `TensorBoardLogger` ([#607](https://github.com/PyTorchLightning/pytorch-lightning/pull/607))
- Added support for weight summary of model with multiple inputs ([#543](https://github.com/PyTorchLightning/pytorch-lightning/pull/543))
- Added `map_location` argument to `load_from_metrics` and `load_from_checkpoint` ([#625](https://github.com/PyTorchLightning/pytorch-lightning/pull/625))
- Added option to disable validation by setting `val_percent_check=0` ([#649](https://github.com/PyTorchLightning/pytorch-lightning/pull/649))
- Added `NeptuneLogger` class ([#648](https://github.com/PyTorchLightning/pytorch-lightning/pull/648))
- Added `WandbLogger` class ([#627](https://github.com/PyTorchLightning/pytorch-lightning/pull/627))

### Changed

- Changed the default progress bar to print to stdout instead of stderr ([#531](https://github.com/PyTorchLightning/pytorch-lightning/pull/531))
- Renamed `step_idx` to `step`, `epoch_idx` to `epoch`, `max_num_epochs` to `max_epochs` and `min_num_epochs` to `min_epochs` ([#589](https://github.com/PyTorchLightning/pytorch-lightning/pull/589))
- Renamed `total_batch_nb` to `total_batches`, `nb_val_batches` to `num_val_batches`, `nb_training_batches` to `num_training_batches`, `max_nb_epochs` to `max_epochs`, `min_nb_epochs` to `min_epochs`, `nb_test_batches` to `num_test_batches`, and `nb_val_batches` to `num_val_batches` ([#567](https://github.com/PyTorchLightning/pytorch-lightning/pull/567))
- Changed gradient logging to use parameter names instead of indexes ([#660](https://github.com/PyTorchLightning/pytorch-lightning/pull/660))
- Changed the default logger to `TensorBoardLogger` ([#609](https://github.com/PyTorchLightning/pytorch-lightning/pull/609))
- Changed the directory for tensorboard logging to be the same as model checkpointing ([#706](https://github.com/PyTorchLightning/pytorch-lightning/pull/706))

### Deprecated

- Deprecated `max_nb_epochs` and `min_nb_epochs` ([#567](https://github.com/PyTorchLightning/pytorch-lightning/pull/567))
- Deprecated the `on_sanity_check_start` hook in `ModelHooks` ([#598](https://github.com/PyTorchLightning/pytorch-lightning/pull/598))

### Removed

- Removed the `save_best_only` argument from `ModelCheckpoint`, use `save_top_k=1` instead ([#128](https://github.com/PyTorchLightning/pytorch-lightning/pull/128))

### Fixed

- Fixed a bug which ocurred when using Adagrad with cuda ([#554](https://github.com/PyTorchLightning/pytorch-lightning/pull/554))
- Fixed a bug where training would be on the GPU despite setting `gpus=0` or `gpus=[]` ([#561](https://github.com/PyTorchLightning/pytorch-lightning/pull/561))
- Fixed an error with `print_nan_gradients` when some parameters do not require gradient ([#579](https://github.com/PyTorchLightning/pytorch-lightning/pull/579))
- Fixed a bug where the progress bar would show an incorrect number of total steps during the validation sanity check when using multiple validation data loaders ([#597](https://github.com/PyTorchLightning/pytorch-lightning/pull/597))
- Fixed support for PyTorch 1.1.0 ([#552](https://github.com/PyTorchLightning/pytorch-lightning/pull/552))
- Fixed an issue with early stopping when using a `val_check_interval < 1.0` in `Trainer` ([#492](https://github.com/PyTorchLightning/pytorch-lightning/pull/492))
- Fixed bugs relating to the `CometLogger` object that would cause it to not work properly ([#481](https://github.com/PyTorchLightning/pytorch-lightning/pull/481))
- Fixed a bug that would occur when returning `-1` from `on_batch_start` following an early exit or when the batch was `None` ([#509](https://github.com/PyTorchLightning/pytorch-lightning/pull/509))
- Fixed a potential race condition with several processes trying to create checkpoint directories ([#530](https://github.com/PyTorchLightning/pytorch-lightning/pull/530))
- Fixed a bug where batch 'segments' would remain on the GPU when using `truncated_bptt > 1` ([#532](https://github.com/PyTorchLightning/pytorch-lightning/pull/532))
- Fixed a bug when using `IterableDataset` ([#547](https://github.com/PyTorchLightning/pytorch-lightning/pull/547))
- Fixed a bug where `.item` was called on non-tensor objects ([#602](https://github.com/PyTorchLightning/pytorch-lightning/pull/602))
- Fixed a bug where `Trainer.train` would crash on an uninitialized variable if the trainer was run after resuming from a checkpoint that was already at `max_epochs` ([#608](https://github.com/PyTorchLightning/pytorch-lightning/pull/608))
- Fixed a bug where early stopping would begin two epochs early ([#617](https://github.com/PyTorchLightning/pytorch-lightning/pull/617))
- Fixed a bug where `num_training_batches` and `num_test_batches` would sometimes be rounded down to zero ([#649](https://github.com/PyTorchLightning/pytorch-lightning/pull/649))
- Fixed a bug where an additional batch would be processed when manually setting `num_training_batches` ([#653](https://github.com/PyTorchLightning/pytorch-lightning/pull/653))
- Fixed a bug when batches did not have a `.copy` method ([#701](https://github.com/PyTorchLightning/pytorch-lightning/pull/701))
- Fixed a bug when using `log_gpu_memory=True` in Python 3.6 ([#715](https://github.com/PyTorchLightning/pytorch-lightning/pull/715))
- Fixed a bug where checkpoint writing could exit before completion, giving incomplete checkpoints ([#689](https://github.com/PyTorchLightning/pytorch-lightning/pull/689))
- Fixed a bug where `on_train_end` was not called when ealy stopping ([#723](https://github.com/PyTorchLightning/pytorch-lightning/pull/723))

## [0.5.3] - 2019-11-06

### Added

- Added option to disable default logger, checkpointer, and early stopping by passing `logger=False`, `checkpoint_callback=False` and `early_stop_callback=False` respectively
- Added `CometLogger` for use with Comet.ml
- Added `val_check_interval` argument to `Trainer` allowing validition to be performed at every given number of batches
- Added functionality to save and load hyperparameters using the standard checkpoint mechanism
- Added call to `torch.cuda.empty_cache` before training starts
- Added option for user to override the call t `backward`
- Added support for truncated backprop through time via the `truncated_bptt_steps` argument in `Trainer`
- Added option to operate on all outputs from `training_step` in DDP2
- Added a hook for modifying DDP init
- Added a hook for modifying Apex

### Changed

- Changed experiment version to be padded with zeros (e.g. `/dir/version_9` becomes `/dir/version_0009`)
- Changed callback metrics to include any metrics given in logs or progress bar
- Changed the default for `save_best_only` in `ModelCheckpoint` to `True`
- Added `tng_data_loader` for backwards compatibility
- Renamed `MLFlowLogger.client` to `MLFlowLogger.experiment` for consistency
- Moved `global_step` increment to happen after the batch has been processed
- Changed weights restore to first attempt HPC weights before restoring normally, preventing both weights being restored and running out of memory
- Changed progress bar functionality to add multiple progress bars for train/val/test
- Changed calls to `print` to use `logging` instead

### Deprecated

- Deprecated `tng_dataloader`

### Fixed

- Fixed an issue where the number of batches was off by one during training
- Fixed a bug that occured when setting a ckeckpoint callback and `early_stop_callback=False`
- Fixed an error when importing CometLogger
- Fixed a bug where the `gpus` argument had some unexpected behaviour
- Fixed a bug where the computed total number of batches was sometimes incorrect
- Fixed a bug where the progress bar would sometimes not show the total number of batches in test mode
- Fixed a bug when using the `log_gpu_memory='min_max'` option in `Trainer`
- Fixed a bug where checkpointing would sometimes erase the current directory

## [0.5.2] - 2019-10-10

### Added

- Added `weights_summary` argument to `Trainer` to be set to `full` (full summary), `top` (just top level modules) or other
- Added `tags` argument to `MLFlowLogger`

### Changed

- Changed default for `amp_level` to `O1`

### Removed

- Removed the `print_weights_summary` argument from `Trainer`

### Fixed

- Fixed a bug where logs were not written properly
- Fixed a bug where `logger.finalize` wasn't called after training is complete
- Fixed callback metric errors in DDP
- Fixed a bug where `TestTubeLogger` didn't log to the correct directory

## [0.5.1] - 2019-10-05

### Added

- Added the `LightningLoggerBase` class for experiment loggers
- Added `MLFlowLogger` for logging with `mlflow`
- Added `TestTubeLogger` for logging with `test_tube`
- Added a different implementation of DDP (`distributed_backed='ddp2'`) where every node has one model using all GPUs
- Added support for optimisers which require a closure (e.g. LBFGS)
- Added automatic `MASTER_PORT` defualt for DDP when not set manually
- Added new GPU memory logging options `'min_max'` (log only the min/max utilization) and `'all'` (log all the GPU memory)

### Changed

- Changed schedulers to always be called with the current epoch
- Changed `test_tube` to an optional dependency
- Changed data loaders to internally use a getter instead of a python property
- Disabled auto GPU loading when restoring weights to prevent out of memory errors
- Changed logging, early stopping and checkpointing to occur by default

### Fixed

- Fixed a bug with samplers that do not specify `set_epoch`
- Fixed a bug when using the `MLFlowLogger` with unsupported data types, this will now raise a warning
- Fixed a bug where gradient norms were alwasy zero using `track_grad_norm`
- Fixed a bug which causes a crash when logging memory

## [0.5.0] - 2019-09-26

### Changed

- Changed `data_batch` argument to `batch` throughout
- Changed `batch_i` argument to `batch_idx` throughout
- Changed `tng_dataloader` method to `train_dataloader`
- Changed `on_tng_metrics` method to `on_training_metrics`
- Changed `gradient_clip` argument to `gradient_clip_val`
- Changed `add_log_row_interval` to `row_log_interval`

### Fixed

- Fixed a bug with tensorboard logging in multi-gpu setup

## [0.4.9] - 2019-09-16

### Added

- Added the flag `log_gpu_memory` to `Trainer` to deactivate logging of GPU memory utilization
- Added SLURM resubmit functionality (port from test-tube)
- Added optional weight_save_path to trainer to remove the need for a checkpoint_callback when using cluster training
- Added option to use single gpu per node with `DistributedDataParallel`

### Changed

- Changed functionality of `validation_end` and `test_end` with multiple dataloaders to be given all of the dataloaders at once rather than in seperate calls
- Changed print_nan_grads to only print the parameter value and gradients when they contain NaN
- Changed gpu API to take integers as well (e.g. `gpus=2` instead of `gpus=[0, 1]`)
- All models now loaded on to CPU to avoid device and out of memory issues in PyTorch

### Fixed

- Fixed a bug where data types that implement `.to` but not `.cuda` would not be properly moved onto the GPU
- Fixed a bug where data would not be re-shuffled every epoch when using a `DistributedSampler`

## [0.4.8] - 2019-08-31

### Added

- Added `test_step` and `test_end` methods, used when `Trainer.test` is called
- Added `GradientAccumulationScheduler` callback which can be used to schedule changes to the number of accumulation batches
- Added option to skip the validation sanity check by setting `nb_sanity_val_steps = 0`

### Fixed

- Fixed a bug when setting `nb_sanity_val_steps = 0`

## [0.4.7] - 2019-08-24

### Changed

- Changed the default `val_check_interval` to `1.0`
- Changed defaults for `nb_val_batches`, `nb_tng_batches` and `nb_test_batches` to 0

### Fixed

- Fixed a bug where the full validation set as used despite setting `val_percent_check`
- Fixed a bug where an `Exception` was thrown when using a data set containing a single batch
- Fixed a bug where an `Exception` was thrown if no `val_dataloader` was given
- Fixed a bug where tuples were not properly transfered to the GPU
- Fixed a bug where data of a non standard type was not properly handled by the trainer
- Fixed a bug when loading data as a tuple
- Fixed a bug where `AttributeError` could be suppressed by the `Trainer`

## [0.4.6] - 2019-08-15

### Added

- Added support for data to be given as a `dict` or `list` with a single gpu
- Added support for `configure_optimizers` to return a single optimizer, two list (optimizers and schedulers), or a single list

### Fixed

- Fixed a bug where returning just an optimizer list (i.e. without schedulers) from `configure_optimizers` would throw an `Exception`

## [0.4.5] - 2019-08-13

### Added

- Added `optimizer_step` method that can be overridden to change the standard optimizer behaviour

## [0.4.4] - 2019-08-12

### Added

- Added supoort for multiple validation dataloaders
- Added support for latest test-tube logger (optimised for `torch==1.2.0`)

### Changed

- `validation_step` and `val_dataloader` are now optional
- `lr_scheduler` is now activated after epoch

### Fixed

- Fixed a bug where a warning would show when using `lr_scheduler` in `torch>1.1.0`
- Fixed a bug where an `Exception` would be thrown if using `torch.DistributedDataParallel` without using a `DistributedSampler`, this now throws a `Warning` instead

## [0.4.3] - 2019-08-10

### Fixed

- Fixed a bug where accumulate gradients would scale the loss incorrectly

## [0.4.2] - 2019-08-08

### Changed

- Changed install requirement to `torch==1.2.0`

## [0.4.1] - 2019-08-08

### Changed

- Changed install requirement to `torch==1.1.0`

## [0.4.0] - 2019-08-08

### Added

- Added 16-bit support for a single GPU
- Added support for training continuation (preserves epoch, global step etc.)

### Changed

- Changed `training_step` and `validation_step`, outputs will no longer be automatically reduced

### Removed

- Removed need for `Experiment` object in `Trainer`

### Fixed

- Fixed issues with reducing outputs from generative models (such as images and text)

## [0.3.6] - 2019-07-25

### Added

- Added a decorator to do lazy data loading internally

### Fixed

- Fixed a bug where `Experiment` object was not process safe, potentially causing logs to be overwritten

## [0.3.5] - 2019-07-25

## [0.3.4] - 2019-07-22

## [0.3.3] - 2019-07-22

## [0.3.2] - 2019-07-21

## [0.3.1] - 2019-07-21

## [0.2.x] - 2019-07-09

## [0.1.x] - 2019-06-DD<|MERGE_RESOLUTION|>--- conflicted
+++ resolved
@@ -111,9 +111,9 @@
     * Some configuration errors that were previously raised as `MisconfigurationException`s will now be raised as `ProcessRaisedException` (torch>=1.8) or as `Exception` (torch<1.8)
 
 
-<<<<<<< HEAD
 - Changed profiler to index and display the names of the hooks with a new pattern [<base class>]<class>.<hook name> ([#11026](https://github.com/PyTorchLightning/pytorch-lightning/pull/11026))
-=======
+
+
 - Changed `batch_to_device` entry in profiling from stage-specific to generic, to match profiling of other hooks ([#11031](https://github.com/PyTorchLightning/pytorch-lightning/pull/11031))
 
 
@@ -137,7 +137,6 @@
 
 - DeepSpeed does not require lightning module zero 3 partitioning ([#10655](https://github.com/PyTorchLightning/pytorch-lightning/pull/10655))
 
->>>>>>> 62f1e82e
 
 ### Deprecated
 
