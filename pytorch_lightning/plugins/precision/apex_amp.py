# Copyright The PyTorch Lightning team.
#
# Licensed under the Apache License, Version 2.0 (the "License");
# you may not use this file except in compliance with the License.
# You may obtain a copy of the License at
#
#     http://www.apache.org/licenses/LICENSE-2.0
#
# Unless required by applicable law or agreed to in writing, software
# distributed under the License is distributed on an "AS IS" BASIS,
# WITHOUT WARRANTIES OR CONDITIONS OF ANY KIND, either express or implied.
# See the License for the specific language governing permissions and
# limitations under the License.
from typing import Any, Callable, Dict, Optional, Union

from torch import Tensor
from torch.nn import Module
from torch.optim import LBFGS, Optimizer

import pytorch_lightning as pl
from pytorch_lightning.plugins.precision.mixed import MixedPrecisionPlugin
from pytorch_lightning.utilities import _APEX_AVAILABLE, AMPType
from pytorch_lightning.utilities.exceptions import MisconfigurationException
from pytorch_lightning.utilities.rank_zero import rank_zero_deprecation
from pytorch_lightning.utilities.types import _PARAMETERS

if _APEX_AVAILABLE:
    from apex import amp


class ApexMixedPrecisionPlugin(MixedPrecisionPlugin):
    """Mixed Precision Plugin based on Nvidia/Apex (https://github.com/NVIDIA/apex)"""

    def __init__(self, amp_level: str = "O2") -> None:
        if not _APEX_AVAILABLE:
            raise MisconfigurationException(
                "You have asked for Apex AMP but you have not installed it."
                " Install `apex` using this guide: https://github.com/NVIDIA/apex"
            )
        super().__init__()
        self.amp_level = amp_level
        self._connected = False

    def main_params(self, optimizer: Optimizer) -> _PARAMETERS:
        return amp.master_params(optimizer)

    def dispatch(self, trainer: "pl.Trainer") -> None:
        if not self._connected:
            strategy = trainer.strategy
            _, strategy.optimizers = amp.initialize(
                trainer.lightning_module, strategy.optimizers, opt_level=self.amp_level
            )
            self._connected = True
        return super().dispatch(trainer)

    def backward(
        self,
        model: "pl.LightningModule",
        closure_loss: Tensor,
        optimizer: Optional[Optimizer],
        *args: Any,
        **kwargs: Any,
    ) -> None:
        """Run before precision plugin executes backward.

        Args:
            model: the model to be optimized
            closure_loss: the loss value obtained from the closure
            optimizer: current optimizer being used. ``None`` if using manual optimization
        """
        opt = optimizer or model.trainer.optimizers
        with amp.scale_loss(closure_loss, opt) as closure_loss:
            super().backward(model, closure_loss, optimizer, *args, **kwargs)

    def optimizer_step(
        self,
        model: Union["pl.LightningModule", Module],
        optimizer: Optimizer,
        optimizer_idx: int,
        closure: Callable[[], Any],
        **kwargs: Any,
    ) -> Any:
        if isinstance(optimizer, LBFGS):
            raise MisconfigurationException(
                f"apex AMP and the LBFGS optimizer are not compatible (optimizer {optimizer_idx})."
            )
        closure_result = closure()
        self._after_closure(model, optimizer, optimizer_idx)
        skipped_backward = closure_result is None
        # in manual optimization, the closure does not return a value
        if not isinstance(model, pl.LightningModule) or not model.automatic_optimization or not skipped_backward:
            return optimizer.step(**kwargs)
        return closure_result

    def state_dict(self) -> Dict[str, Any]:
        return amp.state_dict()

    def load_state_dict(self, state_dict: Dict[str, Any]) -> None:
<<<<<<< HEAD
        amp.load_state_dict(state_dict)

    def on_load_checkpoint(self, checkpoint: Dict[str, Any]) -> None:
        """``ApexMixedPrecisionPlugin.on_load_checkpoint`` is deprecated in v1.6.

        Lightning will auto-restore ApexMixedPrecisionPlugin state with ``ApexMixedPrecisionPlugin.load_state_dict``
        instead
        """

    def on_save_checkpoint(self, checkpoint: Dict[str, Any]) -> None:
        """``ApexMixedPrecisionPlugin.on_save_checkpoint`` is deprecated in v1.6.

        Lightning will auto-save ApexMixedPrecisionPlugin state with ``ApexMixedPrecisionPlugin.state_dict`` instead
        """

    @property
    def backend(self) -> AMPType:
        rank_zero_deprecation(
            "The backend property has been deprecated in v1.6 and will be removed in v1.7."
            " Please switch to `isinstance(X, ApexMixedPrecisionPlugin)` check instead."
        )
        return AMPType.APEX
=======
        amp.load_state_dict(state_dict)
>>>>>>> 9b011606
<|MERGE_RESOLUTION|>--- conflicted
+++ resolved
@@ -96,8 +96,8 @@
         return amp.state_dict()
 
     def load_state_dict(self, state_dict: Dict[str, Any]) -> None:
-<<<<<<< HEAD
         amp.load_state_dict(state_dict)
+
 
     def on_load_checkpoint(self, checkpoint: Dict[str, Any]) -> None:
         """``ApexMixedPrecisionPlugin.on_load_checkpoint`` is deprecated in v1.6.
@@ -119,6 +119,3 @@
             " Please switch to `isinstance(X, ApexMixedPrecisionPlugin)` check instead."
         )
         return AMPType.APEX
-=======
-        amp.load_state_dict(state_dict)
->>>>>>> 9b011606
