--- conflicted
+++ resolved
@@ -118,16 +118,9 @@
     def new_process(self, trainer: "pl.Trainer") -> None:
         # Ensure that the scaler points to the correct process group
         # which is re-initialized in a new process
-<<<<<<< HEAD
-        precision_plugin = trainer.accelerator.precision_plugin
-        if isinstance(precision_plugin, ShardedNativeMixedPrecisionPlugin):
-            precision_plugin.scaler = ShardedGradScaler()
-        return super().new_process(trainer)
-=======
         if isinstance(self.precision_plugin, ShardedNativeMixedPrecisionPlugin):
             self._precision_plugin.scaler = ShardedGradScaler()
-        return super().new_process(trainer, mp_queue)
->>>>>>> 4710734f
+        return super().new_process(trainer)
 
     @classmethod
     def register_plugins(cls, plugin_registry: Dict) -> None:
