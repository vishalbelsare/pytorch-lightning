--- conflicted
+++ resolved
@@ -395,11 +395,7 @@
         return super().validation_step(batch, batch_idx)
 
 
-<<<<<<< HEAD
-@pytest.mark.parametrize("devices", [1, pytest.param(2, marks=RunIf(min_gpus=2, skip_windows=True, skip_49370=True))])
-=======
-@pytest.mark.parametrize("devices", [1, pytest.param(2, marks=RunIf(skip_windows=True))])
->>>>>>> 97121a5d
+@pytest.mark.parametrize("devices", [1, pytest.param(2, marks=RunIf(min_gpus=2, skip_windows=True))])
 def test_logging_sync_dist_true(tmpdir, devices):
     """Tests to ensure that the sync_dist flag works (should just return the original value)"""
     fake_result = 1
